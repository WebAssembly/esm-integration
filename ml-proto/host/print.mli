<<<<<<< HEAD
(*
 * (c) 2015 Andreas Rossberg
 *)

val print_module : Kernel.module_ -> unit
val print_module_sig : Kernel.module_ -> unit
=======
val print_module : Ast.module_ -> unit
val print_module_sig : Ast.module_ -> unit
>>>>>>> 8358778f
val print_value : Values.value option -> unit
<|MERGE_RESOLUTION|>--- conflicted
+++ resolved
@@ -1,12 +1,3 @@
-<<<<<<< HEAD
-(*
- * (c) 2015 Andreas Rossberg
- *)
-
 val print_module : Kernel.module_ -> unit
 val print_module_sig : Kernel.module_ -> unit
-=======
-val print_module : Ast.module_ -> unit
-val print_module_sig : Ast.module_ -> unit
->>>>>>> 8358778f
 val print_value : Values.value option -> unit
