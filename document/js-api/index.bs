<pre class='metadata'>
Title: WebAssembly JavaScript Interface
Shortname: wasm-js-api
Group: wasm
Status: ED
Level: 1
TR: https://www.w3.org/TR/wasm-js-api-1/
ED: https://webassembly.github.io/spec/js-api/
Editor: Ms2ger, Igalia
Repository: WebAssembly/spec
Markup Shorthands: css no, markdown yes
Abstract: This document provides an explicit JavaScript API for interacting with WebAssembly.
Prepare For TR: true
</pre>

<pre class='biblio'>
{
  "TLA": {
    "href": "https://tc39.github.io/proposal-top-level-await/",
    "title": "Top-Level Await"
  },
  "WEBASSEMBLY": {
    "href": "https://webassembly.github.io/spec/core/",
    "title": "WebAssembly Core Specification",
    "publisher": "W3C WebAssembly Community Group",
    "status": "Draft"
  }
}
</pre>

<pre class="anchors">
urlPrefix: https://tc39.github.io/ecma262/; spec: ECMASCRIPT
    type: interface; for: ECMAScript
        text: ArrayBuffer; url: sec-arraybuffer-objects
    type: exception; for: ECMAScript
        text: Error; url: sec-error-objects
        text: NativeError; url: sec-nativeerror-constructors
        text: TypeError; url: sec-native-error-types-used-in-this-standard-typeerror
        text: RangeError; url: sec-native-error-types-used-in-this-standard-rangeerror
    type: dfn
        text: agent cluster; url: sec-agent-clusters
        text: agent; url: agent
        text: data block; url: sec-data-blocks
        text: Bound Function; url: sec-bound-function-exotic-objects
        text: NumericLiteral; url: sec-literals-numeric-literals
        text: surrounding agent; url: surrounding-agent
        text: ToNumber; url: sec-tonumber
        text: ToInt32; url: sec-toint32
        text: ToString; url: sec-tostring
        url: sec-ecmascript-data-types-and-values
            text: Type
            text: Type(x)
        url: sec-iscallable
            text: IsCallable
            text: callable; for: ECMAScript
        url: sec-well-known-intrinsic-objects
            text: %ErrorPrototype%
        text: %ObjectPrototype%; url: sec-properties-of-the-object-prototype-object
        text: %FunctionPrototype%; url: sec-properties-of-the-function-prototype-object
        text: %Promise%; url: sec-promise-constructor
        text: Property Descriptor; url: sec-property-descriptor-specification-type
        text: array index; url: sec-array-exotic-objects
        text: OrdinaryGetOwnProperty; url: sec-ordinarygetownproperty
        text: OrdinaryDefineOwnProperty; url: sec-ordinarydefineownproperty
        text: OrdinaryPreventExtensions; url: sec-ordinarypreventextensions
        text: OrdinarySet; url: sec-ordinaryset
        text: equally close values; url: sec-ecmascript-language-types-number-type
        text: internal slot; url: sec-object-internal-methods-and-internal-slots
        text: JavaScript execution context stack; url: execution-context-stack
        text: running JavaScript execution context; url: running-execution-context
        text: GetIterator; url: sec-getiterator
        text: IteratorStep; url: sec-iteratorstep
        text: NormalCompletion; url: sec-normalcompletion
        text: IteratorValue; url: sec-iteratorvalue
        url: sec-well-known-symbols
            text: @@iterator
            text: @@toStringTag
        text: CreateDataProperty; url: sec-createdataproperty
        text: DetachArrayBuffer; url: sec-detacharraybuffer
        text: SetIntegrityLevel; url: sec-setintegritylevel
        text: Call; url: sec-call
        text: Get; url: sec-get-o-p
        text: DefinePropertyOrThrow; url: sec-definepropertyorthrow
        text: current Realm; url: current-realm
        text: ObjectCreate; url: sec-objectcreate
        text: CreateBuiltinFunction; url: sec-createbuiltinfunction
        text: SetFunctionName; url: sec-setfunctionname
        text: SetFunctionLength; url: sec-setfunctionlength
        text: the Number value; url: sec-ecmascript-language-types-number-type
        text: NumberToRawBytes; url: sec-numbertorawbytes
        text: Built-in Function Objects; url: sec-built-in-function-objects
<<<<<<< HEAD
        text: Cyclic Module Record; url: cyclic-module-record
=======
        text: NativeError Object Structure; url: sec-nativeerror-object-structure
        text: CreateArrayFromList; url: sec-createarrayfromlist
        text: GetMethod; url: sec-getmethod
        text: IterableToList; url: sec-iterabletolist
        text: ToBigInt64; url: #sec-tobigint64
        text: BigInt; url: #sec-ecmascript-language-types-bigint-type
    type: abstract-op
        text: CreateMethodProperty; url: sec-createmethodproperty
>>>>>>> 66223270
urlPrefix: https://webassembly.github.io/spec/core/; spec: WebAssembly; type: dfn
    url: valid/modules.html#valid-module
        text: valid
        text: WebAssembly module validation
    text: module grammar; url: binary/modules.html#binary-module
    text: custom section; url: binary/modules.html#custom-section
    text: customsec; url: binary/modules.html#binary-customsec
    text: memory instance; url: exec/runtime.html#memory-instances
    text: table instance; url: exec/runtime.html#table-instances
    text: global instance; url: exec/runtime.html#global-instances
    text: trap; url: exec/runtime.html#syntax-trap
    url: exec/runtime.html#values
        text: WebAssembly value
        text: i64.const
        text: i32.const
        text: f32.const
        text: f64.const
        text: ref.null
        text: ref.func
        text: ref.extern
    text: function index; url: syntax/modules.html#syntax-funcidx
    text: function instance; url: exec/runtime.html#function-instances
    text: store_init; url: appendix/embedding.html#embed-store-init
    text: module_decode; url: appendix/embedding.html#embed-module-decode
    text: module_validate; url: appendix/embedding.html#embed-module-validate
    text: module_instantiate; url: appendix/embedding.html#embed-module-instantiate
    text: module_imports; url: appendix/embedding.html#embed-module-imports
    text: module_exports; url: appendix/embedding.html#embed-module-exports
    text: instance_export; url: appendix/embedding.html#embed-instance-export
    text: func_alloc; url: appendix/embedding.html#embed-func-alloc
    text: func_type; url: appendix/embedding.html#embed-func-type
    text: func_invoke; url: appendix/embedding.html#embed-func-invoke
    text: table_alloc; url: appendix/embedding.html#embed-table-alloc
    text: table_type; url: appendix/embedding.html#embed-table-type
    text: table_read; url: appendix/embedding.html#embed-table-read
    text: table_write; url: appendix/embedding.html#embed-table-write
    text: table_size; url: appendix/embedding.html#embed-table-size
    text: table_grow; url: appendix/embedding.html#embed-table-grow
    text: mem_alloc; url: appendix/embedding.html#embed-mem-alloc
    text: mem_type; url: appendix/embedding.html#embed-mem-type
    text: mem_read; url: appendix/embedding.html#embed-mem-read
    text: mem_write; url: appendix/embedding.html#embed-mem-write
    text: mem_size; url: appendix/embedding.html#embed-mem-size
    text: mem_grow; url: appendix/embedding.html#embed-mem-grow
    text: global_alloc; url: appendix/embedding.html#embed-global-alloc
    text: global_type; url: appendix/embedding.html#embed-global-type
    text: global_read; url: appendix/embedding.html#embed-global-read
    text: global_write; url: appendix/embedding.html#embed-global-write
    text: error; url: appendix/embedding.html#embed-error
    text: store; url: exec/runtime.html#syntax-store
    text: table type; url: syntax/types.html#syntax-tabletype
    text: table address; url: exec/runtime.html#syntax-tableaddr
    text: function address; url: exec/runtime.html#syntax-funcaddr
    text: memory address; url: exec/runtime.html#syntax-memaddr
    text: global address; url: exec/runtime.html#syntax-globaladdr
<<<<<<< HEAD
    url: syntax/types.html#syntax-valtype
        text: 𝗂𝟥𝟤
        text: 𝗂𝟨𝟦
        text: 𝖿𝟥𝟤
        text: 𝖿𝟨𝟦
=======
    text: extern address; url: exec/runtime.html#syntax-externaddr
    url: syntax/types.html#syntax-numtype
        text: i32
        text: i64
        text: f32
        text: f64
    url: syntax/types.html#syntax-reftype
        text: reftype
        text: funcref
        text: externref
>>>>>>> 66223270
    text: function element; url: exec/runtime.html#syntax-funcelem
    text: import component; url: syntax/modules.html#imports
    text: external value; url: exec/runtime.html#syntax-externval
    text: host function; url: exec/runtime.html#syntax-hostfunc
    text: the instantiation algorithm; url: exec/modules.html#instantiation
    text: module; url: syntax/modules.html#syntax-module
    text: imports; url: syntax/modules.html#syntax-module
    text: import; url: syntax/modules.html#syntax-import
    url: syntax/types.html#external-types
        text: external type
        text: func
        text: table
        text: mem
        text: global
    text: global type; url: syntax/types.html#syntax-globaltype
    url: syntax/types.html#syntax-mut
        text: var
        text: const
    text: address; url: exec/runtime.html#addresses
    text: signed_32; url: exec/numerics.html#aux-signed
    text: memory.grow; url: exec/instructions.html#exec-memory-grow
    text: current frame; url: exec/conventions.html#exec-notation-textual
<<<<<<< HEAD
    text: 𝗆𝗈𝖽𝗎𝗅𝖾; url: exec/runtime.html#syntax-frame
    text: 𝗆𝖾𝗆𝖺𝖽𝖽𝗋𝗌; url: exec/runtime.html#syntax-moduleinst
    text: sequence; url: syntax/conventions.html#grammar-notation
=======
    text: module; for: frame; url: exec/runtime.html#syntax-frame
    text: memaddrs; for: moduleinst; url: exec/runtime.html#syntax-moduleinst
    text: signed_64; url: exec/numerics.html#aux-signed
    text: sequence; url: syntax/conventions.html#grammar-notation
urlPrefix: https://heycam.github.io/webidl/; spec: WebIDL
    type: dfn
        text: create a namespace object; url: create-a-namespace-object
>>>>>>> 66223270
</pre>

<pre class='link-defaults'>
spec:infra; type:dfn; text:list
spec:ecma-262; type:exception; for:ECMAScript; text:Error
spec:ecmascript; type:exception; for:ECMAScript; text:TypeError
spec:ecmascript; type:exception; for:ECMAScript; text:RangeError
spec:ecmascript; type:interface; for:ECMAScript; text:ArrayBuffer
spec:webidl; type:dfn; text:resolve
</pre>

<style>
emu-const {
    font-family: serif;
}
</style>

<<<<<<< HEAD
=======
This API provides a way to access WebAssembly [[WEBASSEMBLY]] through a bridge to explicitly construct modules from JavaScript [[ECMASCRIPT]].

>>>>>>> 66223270
<h2 id="sample">Sample API Usage</h2>

<p><em>This section is non-normative.</em></p>

Given `demo.wat` (encoded to `demo.wasm`):

```lisp
(module
    (import "js" "import1" (func $i1))
    (import "js" "import2" (func $i2))
    (func $main (call $i1))
    (start $main)
    (func (export "f") (call $i2))
)
```

and the following JavaScript, run in a browser:

```javascript
var importObj = {js: {
    import1: () => console.log("hello,"),
    import2: () => console.log("world!")
}};
fetch('demo.wasm').then(response =>
    response.arrayBuffer()
).then(buffer =>
    WebAssembly.instantiate(buffer, importObj)
).then(({module, instance}) =>
    instance.exports.f()
);
```

<h2 id="notation">Notation</h2>

This specification depends on the Infra Standard. [[INFRA]]

The WebAssembly [=sequence=] type is equivalent to the [=list=] type defined there; values of one
are treated as values of the other transparently.

<h2 id="webassembly-storage">Internal storage</h2>

<h3 id="store">Interaction of the WebAssembly Store with JavaScript</h3>

Note: WebAssembly semantics are defined in terms of an abstract [=store=], representing the state of the WebAssembly abstract machine. WebAssembly operations take a store and return an updated store.

Each [=agent=] has an <dfn>associated store</dfn>. When a new agent is created, its associated store is set to the result of [=store_init=]().

Note: In this specification, no WebAssembly-related objects, memory or addresses can be shared among agents in an [=agent cluster=]. In a future version of WebAssembly, this may change.

Elements of the WebAssembly store may be <dfn>identified with</dfn> JavaScript values. In particular, each WebAssembly [=memory instance=] with a corresponding {{Memory}} object is identified with a JavaScript [=Data Block=]; modifications to this Data Block are identified to updating the agent's store to a store which reflects those changes, and vice versa.

<h3 id="object-caches">WebAssembly JS Object Caches</h3>

Note: There are several WebAssembly objects that may have a corresponding JavaScript object. The correspondence is stored in a per-agent mapping from WebAssembly [=address=]es to JavaScript objects.
This mapping is used to ensure that, for a given [=agent=], there exists at most one JavaScript object for a particular WebAssembly address. However, this property does not hold for shared objects.

Each [=agent=] is associated with the following [=ordered map=]s:
    * The <dfn>Memory object cache</dfn>, mapping [=memory address=]es to {{Memory}} objects.
    * The <dfn>Table object cache</dfn>, mapping [=table address=]es to {{Table}} objects.
    * The <dfn>Exported Function cache</dfn>, mapping [=function address=]es to [=Exported Function=] objects.
    * The <dfn>Global object cache</dfn>, mapping [=global address=]es to {{Global}} objects.
<<<<<<< HEAD
=======
    * The <dfn>Extern value cache</dfn>, mapping [=extern address=]es to values.
>>>>>>> 66223270

<h2 id="webassembly-namespace">The WebAssembly Namespace</h2>

<pre class="idl">
dictionary WebAssemblyInstantiatedSource {
    required Module module;
    required Instance instance;
};

[Exposed=(Window,Worker,Worklet)]
namespace WebAssembly {
    boolean validate(BufferSource bytes);
    Promise&lt;Module> compile(BufferSource bytes);

    Promise&lt;WebAssemblyInstantiatedSource> instantiate(
        BufferSource bytes, optional object importObject);

    Promise&lt;Instance> instantiate(
        Module moduleObject, optional object importObject);
};
</pre>

<!--
Should we include notes describing what the functions do, as the HTML spec does? It could look like this:

Note:
  WebAssembly.validate(|bytes|) synchronously validates bytes of WebAssembly, returning true if the validation was successful.
  WebAssembly.compile(|bytes|) asynchronously validates and complies bytes of WebAssembly into a Module.
  WebAssembly.instantiate(|bytes|, |importObject|) asynchronously compiles and instantiates a WebAssembly module from bytes of source.
  The WebAssembly.instantiate(|moduleObject|, |importObject|) asynchronously instantiates a compiled module.
-->

<div algorithm>
  To <dfn>compile a WebAssembly module</dfn> from source bytes |bytes|, perform the following steps:
<<<<<<< HEAD
    1. Let |module| be [=decode_module=](|bytes|). If |module| is [=error=], return [=error=].
    1. If [=validate_module=](|module|) is [=error=], return [=error=].
=======
    1. Let |module| be [=module_decode=](|bytes|). If |module| is [=error=], return [=error=].
    1. If [=module_validate=](|module|) is [=error=], return [=error=].
>>>>>>> 66223270
    1. Return |module|.
</div>

<div algorithm>
  The <dfn method for="WebAssembly">validate(|bytes|)</dfn> method, when invoked, performs the following steps:
    1. Let |stableBytes| be a [=get a copy of the buffer source|copy of the bytes held by the buffer=] |bytes|.
    1. [=Compile a WebAssembly module|Compile=] |stableBytes| as a WebAssembly module and store the results as |module|.
    1. If |module| is [=error=], return false.
    1. Return true.
</div>

A {{Module}} object represents a single WebAssembly module. Each {{Module}} object has the following internal slots:

<<<<<<< HEAD
    * \[[Module]] : a WebAssembly [=module=]
    * \[[Bytes]] : the source bytes of \[[Module]].
</div>
=======
    * \[[Module]] : a WebAssembly [=/module=]
    * \[[Bytes]] : the source bytes of \[[Module]].
>>>>>>> 66223270

<div algorithm>
  To <dfn>construct a WebAssembly module object</dfn> from a module |module| and source bytes |bytes|, perform the following steps:

    1. Let |moduleObject| be a new {{Module}} object.
    1. Set |moduleObject|.\[[Module]] to |module|.
    1. Set |moduleObject|.\[[Bytes]] to |bytes|.
    1. Return |moduleObject|.
</div>

<div algorithm>
  To <dfn>asynchronously compile a WebAssembly module</dfn> from source bytes |bytes|, using optional [=task source=] |taskSource|, perform the following steps:

    1. Let |promise| be [=a new promise=].
    1. Run the following steps [=in parallel=]:
        1. [=compile a WebAssembly module|Compile the WebAssembly module=] |bytes| and store the result as |module|.
        1. [=Queue a task=] to perform the following steps. If |taskSource| was provided, queue the task on that task source.
            1. If |module| is [=error=], reject |promise| with a {{CompileError}} exception.
            1. Otherwise,
                1. [=Construct a WebAssembly module object=] from |module| and |bytes|, and let |moduleObject| be the result.
                1. [=Resolve=] |promise| with |moduleObject|.
    1. Return |promise|.
</div>

<div algorithm>
    The <dfn method for="WebAssembly">compile(|bytes|)</dfn> method, when invoked, performs the following steps:
    1. Let |stableBytes| be a [=get a copy of the buffer source|copy of the bytes held by the buffer=] |bytes|.
    1. [=Asynchronously compile a WebAssembly module=] from |stableBytes| and return the result.
</div>

<div algorithm="read-the-imports">
  To <dfn>read the imports</dfn> from a WebAssembly module |module| from imports object |importObject|, perform the following steps:
<<<<<<< HEAD
    1. If |module|.[=𝗂𝗆𝗉𝗈𝗋𝗍𝗌=] is not an empty list, and |importObject| is undefined, throw a {{TypeError}} exception.
    1. Let |imports| be an empty [=list=] of [=external value=]s.
    1. For each (|moduleName|, |componentName|, |externtype|) in [=module_imports=](|module|), do
=======
    1. If |module|.[=imports=] [=list/is empty|is not empty=], and |importObject| is undefined, throw a {{TypeError}} exception.
    1. Let |imports| be « ».
    1. [=list/iterate|For each=] (|moduleName|, |componentName|, |externtype|) of [=module_imports=](|module|),
>>>>>>> 66223270
        1. Let |o| be ? [=Get=](|importObject|, |moduleName|).
        1. If [=Type=](|o|) is not Object, throw a {{TypeError}} exception.
        1. Let |v| be ? [=Get=](|o|, |componentName|).
        1. If |externtype| is of the form [=func=] |functype|,
            1. If [=IsCallable=](|v|) is false, throw a {{LinkError}} exception.
            1. If |v| has a \[[FunctionAddress]] internal slot, and therefore is an [=Exported Function=],
                1. Let |funcaddr| be the value of |v|'s \[[FunctionAddress]] internal slot.
            1. Otherwise,
                1. [=Create a host function=] from |v| and |functype|, and let |funcaddr| be the result.
                1. Let |index| be the number of external functions in |imports|. This value |index| is known as the <dfn>index of the host function</dfn> |funcaddr|.
<<<<<<< HEAD
            1. Let |externfunc| be the [=external value=] [=external value|𝖿𝗎𝗇𝖼=] |funcaddr|.
            1. [=Append=] |externfunc| to |imports|.
        1. If |externtype| is of the form [=𝗀𝗅𝗈𝖻𝖺𝗅=] <var ignore>mut</var> |valtype|,
            1. If [=Type=](|v|) is [=Number=],
                1. If |valtype| is [=𝗂𝟨𝟦=], throw a {{LinkError}} exception.
                1. Let |value| be [=ToWebAssemblyValue=](|v|, |valtype|)
                1. Let |store| be the [=surrounding agent=]'s [=associated store=].
                1. Let (|store|, |globaladdr|) be [=alloc_global=](|store|, [=const=] |valtype|, |value|).
                1. Set the [=surrounding agent=]'s [=associated store=] to |store|.
            1. If |v| is a {{Global}} instance,
                1. Let |globaladdr| be |v|.\[[Global]]
            1. Otherwise,
                1. Throw a {{LinkError}} exception.
            1. Let |externglobal| be [=external value|𝗀𝗅𝗈𝖻𝖺𝗅=] |globaladdr|.
            1. [=Append=] |externglobal| to |imports|.
        1. If |externtype| is of the form [=𝗆𝖾𝗆=] <var ignore>memtype</var>,
            1. If |v| is not a {{Memory}} object, throw a {{LinkError}} exception.
            1. Note: [=instantiate_module=] invoked below will check the imported {{Memory}}'s size against the importing module's requirements.
            1. Let |externmem| be the [=external value=] [=external value|𝗆𝖾𝗆=]  |v|.\[[Memory]].
            1. [=Append=] |externmem| to |imports|.
        1. Otherwise, |externtype| is of the form [=𝗍𝖺𝖻𝗅𝖾=] <var ignore>tabletype</var>,
            1. If |v| is not a {{Table}} instance, throw a {{LinkError}} exception.
            1. Note: The table's length, etc. is checked by [=instantiate_module=] invoked below.
            1. Let |tableaddr| be |v|.\[[Table]]
            1. Let |externtable| be the [=external value=] [=external value|𝗍𝖺𝖻𝗅𝖾=] |tableaddr|.
            1. [=Append=] |externtable| to |imports|.
    1. Return |imports|.
</div>

<div algorithm>
  To <dfn>create an instance object</dfn> from a WebAssembly module |module| and instance |instance|, perform the following steps:
=======
            1. Let |externfunc| be the [=external value=] [=external value|func=] |funcaddr|.
            1. [=list/Append=] |externfunc| to |imports|.
        1. If |externtype| is of the form [=global=] <var ignore>mut</var> |valtype|,
            1. If [=Type=](|v|) is Number or BigInt,
                1. If |valtype| is [=i64=] and [=Type=](|v|) is Number,
                    1. Throw a {{LinkError}} exception.
                1. If |valtype| is not [=i64=] and [=Type=](|v|) is BigInt,
                    1. Throw a {{LinkError}} exception.
                1. Let |value| be [=ToWebAssemblyValue=](|v|, |valtype|).
                1. Let |store| be the [=surrounding agent=]'s [=associated store=].
                1. Let (|store|, |globaladdr|) be [=global_alloc=](|store|, [=const=] |valtype|, |value|).
                1. Set the [=surrounding agent=]'s [=associated store=] to |store|.
            1. Otherwise, if |v| [=implements=] {{Global}},
                1. Let |globaladdr| be |v|.\[[Global]].
            1. Otherwise,
                1. Throw a {{LinkError}} exception.
            1. Let |externglobal| be [=external value|global=] |globaladdr|.
            1. [=list/Append=] |externglobal| to |imports|.
        1. If |externtype| is of the form [=mem=] <var ignore>memtype</var>,
            1. If |v| does not [=implement=] {{Memory}}, throw a {{LinkError}} exception.
            1. Let |externmem| be the [=external value=] [=external value|mem=] |v|.\[[Memory]].
            1. [=list/Append=] |externmem| to |imports|.
        1. If |externtype| is of the form [=table=] <var ignore>tabletype</var>,
            1. If |v| does not [=implement=] {{Table}}, throw a {{LinkError}} exception.
            1. Let |tableaddr| be |v|.\[[Table]].
            1. Let |externtable| be the [=external value=] [=external value|table=] |tableaddr|.
            1. [=list/Append=] |externtable| to |imports|.
    1. Return |imports|.

Note: This algorithm only verifies the right kind of JavaScript values are passed.
The verification of WebAssembly type requirements is deferred to the
"[=instantiate the core of a WebAssembly module=]" algorithm.
</div>

<div algorithm>
  To <dfn>create an exports object</dfn> from a WebAssembly module |module| and instance |instance|, perform the following steps:
>>>>>>> 66223270
    1. Let |exportsObject| be ! [=ObjectCreate=](null).
    1. [=list/iterate|For each=] (|name|, |externtype|) of [=module_exports=](|module|),
        1. Let |externval| be [=instance_export=](|instance|, |name|).
        1. Assert: |externval| is not [=error=].
<<<<<<< HEAD
        1. If |externtype| is of the form [=𝖿𝗎𝗇𝖼=] <var ignore>functype</var>,
            1. Assert: |externval| is of the form [=external value|𝖿𝗎𝗇𝖼=] |funcaddr|.
            1. Let [=external value|𝖿𝗎𝗇𝖼=] |funcaddr| be |externval|.
            1. Let |func| be the result of creating [=a new Exported Function=] from |funcaddr|.
            1. Let |value| be |func|.
        1. If |externtype| is of the form [=𝗀𝗅𝗈𝖻𝖺𝗅=] <var ignore>globaltype</var>,
            1. Assert: |externval| is of the form [=external value|𝗀𝗅𝗈𝖻𝖺𝗅=] |globaladdr|.
            1. Let [=external value|𝗀𝗅𝗈𝖻𝖺𝗅=] |globaladdr| be |externval|.
            1. Let |global| be [=create a global object|a new Global object=] created from |globaladdr|.
            1. Let |value| be |global|.
        1. If |externtype| is of the form [=𝗆𝖾𝗆=] <var ignore>memtype</var>,
            1. Assert: |externval| is of the form [=external value|𝗆𝖾𝗆=] |memaddr|.
            1. Let [=external value|𝗆𝖾𝗆=] |memaddr| be |externval|.
            1. Let |memory| be [=create a memory object|a new Memory object=] created from |memaddr|.
            1. Let |value| be |memory|.
        1. Otherwise, |externtype| is of the form [=𝗍𝖺𝖻𝗅𝖾=] <var ignore>tabletype</var>,
            1. Assert: |externval| is of the form [=external value|𝗍𝖺𝖻𝗅𝖾=] |tableaddr|.
            1. Let [=external value|𝗍𝖺𝖻𝗅𝖾=] |tableaddr| be |externval|.
=======
        1. If |externtype| is of the form [=func=] <var ignore>functype</var>,
            1. Assert: |externval| is of the form [=external value|func=] |funcaddr|.
            1. Let [=external value|func=] |funcaddr| be |externval|.
            1. Let |func| be the result of creating [=a new Exported Function=] from |funcaddr|.
            1. Let |value| be |func|.
        1. If |externtype| is of the form [=global=] <var ignore>mut</var> <var ignore>globaltype</var>,
            1. Assert: |externval| is of the form [=external value|global=] |globaladdr|.
            1. Let [=external value|global=] |globaladdr| be |externval|.
            1. Let |global| be [=create a global object|a new Global object=] created from |globaladdr|.
            1. Let |value| be |global|.
        1. If |externtype| is of the form [=mem=] <var ignore>memtype</var>,
            1. Assert: |externval| is of the form [=external value|mem=] |memaddr|.
            1. Let [=external value|mem=] |memaddr| be |externval|.
            1. Let |memory| be [=create a memory object|a new Memory object=] created from |memaddr|.
            1. Let |value| be |memory|.
        1. If |externtype| is of the form [=table=] <var ignore>tabletype</var>,
            1. Assert: |externval| is of the form [=external value|table=] |tableaddr|.
            1. Let [=external value|table=] |tableaddr| be |externval|.
>>>>>>> 66223270
            1. Let |table| be [=create a Table object|a new Table object=] created from |tableaddr|.
            1. Let |value| be |table|.
        1. Let |status| be ! [=CreateDataProperty=](|exportsObject|, |name|, |value|).
        1. Assert: |status| is true.

        Note: the validity and uniqueness checks performed during [=WebAssembly module validation=] ensure that each property name is valid and no properties are defined twice.
    1. Perform ! [=SetIntegrityLevel=](|exportsObject|, `"frozen"`).
<<<<<<< HEAD
    1. Return a new {{Instance}} object whose internal \[[Instance]] slot is set to |instance| and the \[[Exports]] slot to |exportsObject|.
</div>

<div algorithm>
  To <dfn>instantiate the core of a WebAssembly module</dfn> from a module |module| and imports |imports|, perform the following steps:

      1. Let |store| be the [=surrounding agent=]'s [=associated store=].
      1. Let (|store|, |instance|) be [=instantiate_module=](|store|, |module|, |imports|).
      1. If |instance| is [=error=], throw an appropriate exception type:
          * A {{LinkError}} exception for most cases which occur during linking.
          * If the error came when running the start function, throw a {{RuntimeError}} for most errors which occur from WebAssembly, or the error object propagated from inner ECMAScript code.
          * Another error type if appropriate, for example an out-of-memory exception, as documented in <a href="#errors">the WebAssembly error mapping</a>.
      1. Set the [=surrounding agent=]'s [=associated store=] to |store|.
      1. Return |instance|.
</div>

<div algorithm="instantiate">
  To <dfn>asynchronously instantiate a WebAssembly module</dfn> from a {{Module}} |moduleObject| and imports |importObject|, perform the following steps:
    1. Let |module| be |moduleObject|.\[[Module]].
    1. Let |promise| be [=a new promise=].
    1. [=Read the imports=] of |module| with imports |importObject|, and let |imports| be the result. If this operation throws an exception, catch it, [=reject=] |promise| with the exception, and return |promise|.
    1. Run the following steps [=in parallel=]:
        1. Note: Implementation-specific work may be performed here.
        1. [=Queue a task=] to perform the following steps:
            1. [=Instantiate the core of a WebAssembly module=] |module| with |imports|, and let |instance| be the result. If this operation throws an exception, catch it and [=reject=] |promise| with the exception.
            1. [=Create an instance object=] from |module| and |instance|, and let the result be |instanceObject|. If this operation throws an exception, catch it and [=reject=] |promise| with the exception.
            1. [=Resolve=] |promise| with |instanceObject|.
    1. Return |promise|.
</div>

<div>
  To <dfn>synchronously instantiate a WebAssembly module</dfn> from a {{Module}} |moduleObject| and imports |importObject|, perform the following steps:
    1. Let |module| be |moduleObject|.\[[Module]].
    1. [=Read the imports=] of |module| with imports |importObject|, and let |imports| be the result.
    1. [=Instantiate the core of a WebAssembly module=] |module| with |imports|, and let |instance| be the result.
    1. [=Create an instance object=] from |module| and |instance|, and let the result be |instanceObject|.
=======
    1. Return |exportsObject|.
</div>

<div algorithm>
  To <dfn>initialize an instance object</dfn> |instanceObject| from a WebAssembly module |module| and instance |instance|, perform the following steps:

    1. [=Create an exports object=] from |module| and |instance| and let |exportsObject| be the result.
    1. Set |instanceObject|.\[[Instance]] to |instance|.
    1. Set |instanceObject|.\[[Exports]] to |exportsObject|.
</div>

<div algorithm>
  To <dfn>instantiate the core of a WebAssembly module</dfn> from a module |module| and imports |imports|, perform the following steps:
    1. Let |store| be the [=surrounding agent=]'s [=associated store=].
    1. Let |result| be [=module_instantiate=](|store|, |module|, |imports|).
    1. If |result| is [=error=], throw an appropriate exception type:
        * A {{LinkError}} exception for most cases which occur during linking.
        * If the error came when running the start function, throw a {{RuntimeError}} for most errors which occur from WebAssembly, or the error object propagated from inner ECMAScript code.
        * Another error type if appropriate, for example an out-of-memory exception, as documented in <a href="#errors">the WebAssembly error mapping</a>.
    1. Let (|store|, |instance|) be |result|.
    1. Set the [=surrounding agent=]'s [=associated store=] to |store|.
    1. Return |instance|.
</div>

<div algorithm>
  To <dfn>asynchronously instantiate a WebAssembly module</dfn> from a {{Module}} |moduleObject| and imports |importObject|, perform the following steps:
    1. Let |promise| be [=a new promise=].
    1. Let |module| be |moduleObject|.\[[Module]].
    1. [=Read the imports=] of |module| with imports |importObject|, and let |imports| be the result.
        If this operation throws an exception, catch it, [=reject=] |promise| with the exception, and return |promise|.
    1. [=Queue a task=] to perform the following steps:
        1.  [=Instantiate the core of a WebAssembly module=] |module| with |imports|, and let |instance| be the result.
            If this throws an exception, catch it, [=reject=] |promise| with the exception, and terminate these substeps.
        1.  Let |instanceObject| be a [=/new=] {{Instance}}.
        1.  [=initialize an instance object|Initialize=] |instanceObject| from |module| and |instance|.
            If this throws an exception, catch it, [=reject=] |promise| with the exception, and terminate these substeps.
        1. [=Resolve=] |promise| with |instanceObject|.
    1. Return |promise|.
</div>

<div algorithm="instantiate">
  To <dfn>instantiate a WebAssembly module</dfn> from a {{Module}} |moduleObject| and imports |importObject|, perform the following steps:
    1. Let |module| be |moduleObject|.\[[Module]].
    1. [=Read the imports=] of |module| with imports |importObject|, and let |imports| be the result.
    1. [=Instantiate the core of a WebAssembly module=] |module| with |imports|, and let |instance| be the result.
    1. Let |instanceObject| be a [=/new=] {{Instance}}.
    1. [=initialize an instance object|Initialize=] |instanceObject| from |module| and |instance|.
>>>>>>> 66223270
    1. Return |instanceObject|.
</div>

<div algorithm>
  To <dfn>instantiate a promise of a module</dfn> |promiseOfModule| with imports |importObject|, perform the following steps:

    1. Let |promise| be [=a new promise=].
    1. [=Upon fulfillment=] of |promiseOfModule| with value |module|:
<<<<<<< HEAD
        1. [=asynchronously instantiate a WebAssembly module|Instantiate the WebAssembly module=] |module| importing |importObject|, and let |innerPromise| be the result.
        1. [=Upon fulfillment=] of |innerPromise| with value |instance|.
            1. Let |result| be a {{WebAssemblyInstantiatedSource}} dictionary with {{WebAssemblyInstantiatedSource/module}} set to |module| and {{WebAssemblyInstantiatedSource/instance}} set to |instance|.
            1. [=Resolve=] |promise| with |result|.
        1. [=Upon rejection=] of |innerPromise| with reason |reason|:
            1. [=Reject=] |promise| with |reason|.
=======
        1. [=instantiate a WebAssembly module|Instantiate the WebAssembly module=] |module| importing |importObject|, and let |instance| be the result.  If this throws an exception, catch it, [=reject=] |promise| with the exception, and abort these substeps.
        1. Let |result| be the {{WebAssemblyInstantiatedSource}} value «[ "{{WebAssemblyInstantiatedSource/module}}" → |module|, "{{WebAssemblyInstantiatedSource/instance}}" → |instance| ]».
        1. [=Resolve=] |promise| with |result|.
>>>>>>> 66223270
    1. [=Upon rejection=] of |promiseOfModule| with reason |reason|:
        1. [=Reject=] |promise| with |reason|.
    1. Return |promise|.
</div>

<div algorithm>
  The <dfn method for="WebAssembly">instantiate(|bytes|, |importObject|)</dfn> method, when invoked, performs the following steps:
    1. Let |stableBytes| be a [=get a copy of the buffer source|copy of the bytes held by the buffer=] |bytes|.
    1. [=Asynchronously compile a WebAssembly module=] from |stableBytes| and let |promiseOfModule| be the result.
    1. [=Instantiate a promise of a module|Instantiate=] |promiseOfModule| with imports |importObject| and return the result.
</div>

<div algorithm>
  The <dfn method for="WebAssembly">instantiate(|moduleObject|, |importObject|)</dfn> method, when invoked, performs the following steps:
    1. [=asynchronously instantiate a WebAssembly module|Asynchronously instantiate the WebAssembly module=] |moduleObject| importing |importObject|, and return the result.
</div>

Note: A follow-on streaming API is documented in the <a href="https://webassembly.github.io/spec/web-api/index.html">WebAssembly Web API</a>.

<h3 id="modules">Modules</h3>

<pre class="idl">
enum ImportExportKind {
  "function",
  "table",
  "memory",
  "global"
};

dictionary ModuleExportDescriptor {
  required USVString name;
  required ImportExportKind kind;
  // Note: Other fields such as signature may be added in the future.
};

dictionary ModuleImportDescriptor {
  required USVString module;
  required USVString name;
  required ImportExportKind kind;
};

[LegacyNamespace=WebAssembly, Exposed=(Window,Worker,Worklet)]
interface Module {
<<<<<<< HEAD
=======
  constructor(BufferSource bytes);
>>>>>>> 66223270
  static sequence&lt;ModuleExportDescriptor> exports(Module moduleObject);
  static sequence&lt;ModuleImportDescriptor> imports(Module moduleObject);
  static sequence&lt;ArrayBuffer> customSections(Module moduleObject, DOMString sectionName);
};
</pre>

<div algorithm>
  The <dfn>string value of the extern type</dfn> |type| is
    * "function" if |type| is of the form [=func=] <var ignore>functype</var>
    * "table" if |type| is of the form [=table=] <var ignore>tabletype</var>
    * "memory" if |type| is of the form [=mem=] <var ignore>memtype</var>
    * "global" if |type| is of the form [=global=] <var ignore>globaltype</var>
</div>

<div algorithm>
    The <dfn method for="Module">exports(|moduleObject|)</dfn> method, when invoked, performs the following steps:
    1. Let |module| be |moduleObject|.\[[Module]].
    1. Let |exports| be « ».
    1. [=list/iterate|For each=] (|name|, |type|) of [=module_exports=](|module|),
        1. Let |kind| be the [=string value of the extern type=] |type|.
        1. Let |obj| be «[ "{{ModuleExportDescriptor/name}}" → |name|, "{{ModuleExportDescriptor/kind}}" → |kind| ]».
        1. [=list/Append=] |obj| to |exports|.
    1. Return |exports|.
</div>

<div algorithm>
    The <dfn method for="Module">imports(|moduleObject|)</dfn> method, when invoked, performs the following steps:
    1. Let |module| be |moduleObject|.\[[Module]].
    1. Let |imports| be « ».
    1. [=list/iterate|For each=] (|moduleName|, |name|, |type|) of [=module_imports=](|module|),
        1. Let |kind| be the [=string value of the extern type=] |type|.
        1. Let |obj| be «[ "{{ModuleImportDescriptor/module}}" → |moduleName|, "{{ModuleImportDescriptor/name}}" → |name|, "{{ModuleImportDescriptor/kind}}" → |kind| ]».
        1. [=list/Append=] |obj| to |imports|.
    1. Return |imports|.
</div>

<div algorithm>
    The <dfn method for="Module">customSections(|moduleObject|, |sectionName|)</dfn> method, when invoked, performs the following steps:
    1. Let |bytes| be |moduleObject|.\[[Bytes]].
<<<<<<< HEAD
    1. Let |customSections| be an empty [=list=] of {{ArrayBuffer}}s.
    1. For each [=custom section=] |customSection| in |bytes|, interpreted according to the [=module grammar=],
        1. Let |name| be the <code>name</code> of |customSection|, [=UTF-8 decode without BOM or fail|decoded as UTF-8=].
        1. Assert: |name| is not failure (|moduleObject|.\[[Module]] is [=valid=]).
        1. If |name| equals |sectionName| as string values,
            1. [=Append=] a new {{ArrayBuffer}} containing a copy of the bytes in |bytes| for the range matched by this [=customsec=] production.
=======
    1. Let |customSections| be « ».
    1. [=list/iterate|For each=] [=custom section=] |customSection| of |bytes|, interpreted according to the [=module grammar=],
        1. Let |name| be the <code>name</code> of |customSection|, [=UTF-8 decode without BOM or fail|decoded as UTF-8=].
        1. Assert: |name| is not failure (|moduleObject|.\[[Module]] is [=valid=]).
        1. If |name| equals |sectionName| as string values,
            1. [=list/Append=] a new {{ArrayBuffer}} containing a copy of the bytes in |bytes| for the range matched by this [=customsec=] production to |customSections|.
>>>>>>> 66223270
    1. Return |customSections|.
</div>

<div algorithm>
    The <dfn constructor for="Module">Module(|bytes|)</dfn> constructor, when invoked, performs the follwing steps:

    1. Let |stableBytes| be a [=get a copy of the buffer source|copy of the bytes held by the buffer=] |bytes|.
    1. [=Compile a WebAssembly module|Compile the WebAssembly module=] |stableBytes| and store the result as |module|.
    1. If |module| is [=error=], throw a {{CompileError}} exception.
<<<<<<< HEAD
    1. [=Construct a WebAssembly module object=] from |module| and |stableBytes|, and return the result.

Note: Some implementations may enforce a size limitation on |bytes|. Use of this API is discouraged, in favor of asynchronous APIs.
=======
    1. Set **this**.\[[Module]] to |module|.
    1. Set **this**.\[[Bytes]] to |stableBytes|.
>>>>>>> 66223270
</div>

<h3 id="instances">Instances</h3>

<pre class="idl">
[LegacyNamespace=WebAssembly, Exposed=(Window,Worker,Worklet)]
interface Instance {
  constructor(Module module, optional object importObject);
  readonly attribute object exports;
};
</pre>

<div algorithm>
<<<<<<< HEAD
    The <dfn constructor for="Instance">Instance(|module|, |importObject|)</dfn> constructor, when invoked, [=synchronously instantiate a WebAssembly module|synchronously instantiates the WebAssembly module=] |module| importing |importObject| and returns the result.

Note: The use of this synchronous API is discouraged, as some implementations sometimes do long-running compilation work when instantiating.
=======
  The <dfn constructor for="Instance">Instance(|module|, |importObject|)</dfn> constructor, when invoked, runs the following steps:
    1. Let |module| be |module|.\[[Module]].
    1. [=Read the imports=] of |module| with imports |importObject|, and let |imports| be the result.
    1. [=Instantiate the core of a WebAssembly module=] |module| with |imports|, and let |instance| be the result.
    1. [=initialize an instance object|Initialize=] **this** from |module| and |instance|.
>>>>>>> 66223270
</div>

<div algorithm>
    The getter of the <dfn attribute for="Instance">exports</dfn> attribute of {{Instance}} returns **this**.\[[Exports]].
</div>

<h3 id="memories">Memories</h3>

<pre class="idl">
dictionary MemoryDescriptor {
  required [EnforceRange] unsigned long initial;
  [EnforceRange] unsigned long maximum;
};

[LegacyNamespace=WebAssembly, Exposed=(Window,Worker,Worklet)]
interface Memory {
  constructor(MemoryDescriptor descriptor);
  unsigned long grow([EnforceRange] unsigned long delta);
  readonly attribute ArrayBuffer buffer;
};
</pre>

A {{Memory}} object represents a single [=memory instance=]
which can be simultaneously referenced by multiple {{Instance}} objects. Each
{{Memory}} object has the following internal slots:

    * \[[Memory]] : a [=memory address=]
    * \[[BufferObject]] : an {{ArrayBuffer}} whose [=Data Block=] is [=identified with=] the above memory address

<div algorithm>
    To <dfn>create a memory buffer</dfn> from a [=memory address=] |memaddr|, perform the following steps:

    1. Let |block| be a [=Data Block=] which is [=identified with=] the underlying memory of |memaddr|.
    1. Let |buffer| be a new {{ArrayBuffer}} whose \[[ArrayBufferData]] is |block| and \[[ArrayBufferByteLength]] is set to the length of |block|.
    1. Set |buffer|.\[[ArrayBufferDetachKey]] to "WebAssembly.Memory".
    1. Return |buffer|.
</div>

<div algorithm>
    To <dfn>initialize a memory object</dfn> |memory| from a [=memory address=] |memaddr|, perform the following steps:
    1. Let |map| be the [=surrounding agent=]'s associated [=Memory object cache=].
    1. Assert: |map|[|memaddr|] doesn't [=map/exist=].
    1. Let |buffer| be the result of [=create a memory buffer|creating a memory buffer=] from |memaddr|.
    1. Set |memory|.\[[Memory]] to |memaddr|.
    1. Set |memory|.\[[BufferObject]] to |buffer|.
    1. [=map/Set=] |map|[|memaddr|] to |memory|.
</div>

<div algorithm>
    To <dfn>create a memory buffer</dfn> from a [=memory address=] |memaddr|, perform the following steps:

    1. Let |block| be a [=Data Block=] which is [=identified with=] the underlying memory of |memaddr|.
    1. Let |buffer| be a new {{ArrayBuffer}} whose \[[ArrayBufferData]] is |block| and \[[ArrayBufferByteLength]] is set to the length of |block|.
    1. Set |buffer|.\[[ArrayBufferDetachKey]] to "WebAssembly.Memory".
    1. Return |buffer|.
</div>

<div algorithm>
    To <dfn>create a memory object</dfn> from a [=memory address=] |memaddr|, perform the following steps:

    1. Let |map| be the [=surrounding agent=]'s associated [=Memory object cache=].
    1. If |map|[|memaddr|] [=map/exists=],
        1. Return |map|[|memaddr|].
<<<<<<< HEAD
    1. Let |buffer| be a the result of [=create a memory buffer|creating a memory buffer=] from |memaddr|.
    1. Let |memory| be a new {{Memory}} instance with \[[Memory]] set to |memaddr| and \[[BufferObject]] set to |buffer|.
    1. [=map/Set=] |map|[|memaddr|] to |memory|.
=======
    1. Let |memory| be a [=/new=] {{Memory}}.
    1. [=initialize a memory object|Initialize=] |memory| from |memaddr|.
>>>>>>> 66223270
    1. Return |memory|.
</div>

<div algorithm>
    The <dfn constructor for="Memory">Memory(|descriptor|)</dfn> constructor, when invoked, performs the following steps:
<<<<<<< HEAD
    1. let |initial| be |descriptor|["initial"].
    1. If |descriptor|["maximum"] is [=present=], let |maximum| be |descriptor|["maximum"]; otherwise, let |maximum| be empty.
    1. If |maximum| is not empty and |maximum| &lt; |initial|, throw a {{RangeError}} exception.
    1. Let |memtype| be { min |initial|, max |maximum| }
=======
    1. Let |initial| be |descriptor|["initial"].
    1. If |descriptor|["maximum"] [=map/exists=], let |maximum| be |descriptor|["maximum"]; otherwise, let |maximum| be empty.
    1. If |maximum| is not empty and |maximum| &lt; |initial|, throw a {{RangeError}} exception.
    1. Let |memtype| be { min |initial|, max |maximum| }.
>>>>>>> 66223270
    1. Let |store| be the [=surrounding agent=]'s [=associated store=].
    1. Let (|store|, |memaddr|) be [=mem_alloc=](|store|, |memtype|). If allocation fails, throw a {{RangeError}} exception.
    1. Set the [=surrounding agent=]'s [=associated store=] to |store|.
    1. [=initialize a memory object|Initialize=] **this** from |memaddr|.
</div>

<div algorithm>
    To <dfn>reset the Memory buffer</dfn> of |memaddr|, perform the following steps:

    1. Let |map| be the [=surrounding agent=]'s associated [=Memory object cache=].
    1. Assert: |map|[|memaddr|] [=map/exists=].
    1. Let |memory| be |map|[|memaddr|].
    1. Perform ! [=DetachArrayBuffer=](|memory|.\[[BufferObject]], "WebAssembly.Memory").
<<<<<<< HEAD
    1. Let |buffer| be a the result of [=create a memory buffer|creating a memory buffer=] from |memaddr|.
=======
    1. Let |buffer| be the result of [=create a memory buffer|creating a memory buffer=] from |memaddr|.
>>>>>>> 66223270
    1. Set |memory|.\[[BufferObject]] to |buffer|.
</div>

<div algorithm=dom-Memory-grow>
    The <dfn method for="Memory">grow(|delta|)</dfn> method, when invoked, performs the following steps:
<<<<<<< HEAD
    1. Let |memory| be the Memory instance.
=======
>>>>>>> 66223270
    1. Let |store| be the [=surrounding agent=]'s [=associated store=].
    1. Let |memaddr| be **this**.\[[Memory]].
    1. Let |ret| be the [=mem_size=](|store|, |memaddr|).
    1. Let |store| be [=mem_grow=](|store|, |memaddr|, |delta|).
    1. If |store| is [=error=], throw a {{RangeError}} exception.
    1. Set the [=surrounding agent=]'s [=associated store=] to |store|.
    1. [=Reset the memory buffer=] of |memaddr|.
    1. Return |ret|.
</div>

Immediately after a WebAssembly [=memory.grow=] instruction executes, perform the following steps:

<div algorithm="memory.grow">
<<<<<<< HEAD
    1. If the top of the stack is not [=𝗂𝟥𝟤.𝖼𝗈𝗇𝗌𝗍=] (−1), then:
=======
    1. If the top of the stack is not [=i32.const=] (−1),
>>>>>>> 66223270
        1. Let |frame| be the [=current frame=].
        1. Assert: due to validation, |frame|.[=frame/module=].[=moduleinst/memaddrs=][0] exists.
        1. Let |memaddr| be the memory address |frame|.[=frame/module=].[=moduleinst/memaddrs=][0].
        1. [=Reset the memory buffer=] of |memaddr|.
</div>

<div algorithm>
<<<<<<< HEAD
    The getter of the <dfn attribute for="Memory">buffer</dfn> attribute of {{Memory}} returns the receiver's \[[BufferObject]] internal slot.
=======
    The getter of the <dfn attribute for="Memory">buffer</dfn> attribute of {{Memory}} returns **this**.\[[BufferObject]].
>>>>>>> 66223270
</div>

<h3 id="tables">Tables</h3>

<pre class="idl">
enum TableKind {
  "externref",
  "anyfunc",
  // Note: More values may be added in future iterations,
  // e.g., typed function references, typed GC references
};

dictionary TableDescriptor {
  required TableKind element;
  required [EnforceRange] unsigned long initial;
  [EnforceRange] unsigned long maximum;
};

[LegacyNamespace=WebAssembly, Exposed=(Window,Worker,Worklet)]
interface Table {
  constructor(TableDescriptor descriptor, optional any value);
  unsigned long grow([EnforceRange] unsigned long delta, optional any value);
  any get([EnforceRange] unsigned long index);
  undefined set([EnforceRange] unsigned long index, optional any value);
  readonly attribute unsigned long length;
};
</pre>

A {{Table}} object represents a single [=table instance=] which can be simultaneously referenced by
multiple {{Instance}} objects.
Each {{Table}} object has a \[[Table]] internal slot, which is a [=table address=].

<div algorithm>
    To <dfn>initialize a table object</dfn> |table| from a [=table address=] |tableaddr|, perform the following steps:
    1. Let |map| be the [=surrounding agent=]'s associated [=Table object cache=].
    1. Assert: |map|[|tableaddr|] doesn't [=map/exist=].
    1. Set |table|.\[[Table]] to |tableaddr|.
    1. [=map/Set=] |map|[|tableaddr|] to |table|.
</div>

<div algorithm>
    To <dfn>create a table object</dfn> from a [=table address=] |tableaddr|, perform the following steps:
    1. Let |map| be the [=surrounding agent=]'s associated [=Table object cache=].
    1. If |map|[|tableaddr|] [=map/exists=],
        1. Return |map|[|tableaddr|].
<<<<<<< HEAD
    1. Let |store| be the [=surrounding agent=]'s [=associated store=].
    1. Let |values| be a list whose length is [=size_table=](|store|, |tableaddr|) where each element is null.
    1. Let |table| be a new {{Table}} instance with \[[Table]] set to |tableaddr| and \[[Values]] set to |values|.
    1. [=map/Set=] |map|[|tableaddr|] to |table|.
=======
    1. Let |table| be a [=/new=] {{Table}}.
    1. [=initialize a table object|Initialize=] |table| from |tableaddr|.
>>>>>>> 66223270
    1. Return |table|.
</div>

<div algorithm>
<<<<<<< HEAD
    The <dfn constructor for="Table">Table(|descriptor|)</dfn> constructor, when invoked, performs the following steps:
    1. let |initial| be |descriptor|["initial"].
    1. If |descriptor|["maximum"] is [=present=], let |maximum| be |descriptor|["maximum"]; otherwise, let |maximum| be empty.
    1. If |maximum| is not empty and |maximum| &lt; |initial|, throw a {{RangeError}} exception.
    1. Let |type| be the [=table type=] {[=table type|𝗆𝗂𝗇=] n, [=table type|𝗆𝖺𝗑=] |maximum|} [=table type|𝖺𝗇𝗒𝖿𝗎𝗇𝖼=].
=======
    The <dfn constructor for="Table">Table(|descriptor|, |value|)</dfn> constructor, when invoked, performs the following steps:
    1. Let |elementType| be [=ToValueType=](|descriptor|["element"]).
    1. If |elementType| is not a [=reftype=],
        1. [=Throw=] a {{TypeError}} exception.
    1. Let |initial| be |descriptor|["initial"].
    1. If |descriptor|["maximum"] [=map/exists=], let |maximum| be |descriptor|["maximum"]; otherwise, let |maximum| be empty.
    1. If |maximum| is not empty and |maximum| &lt; |initial|, throw a {{RangeError}} exception.
    1. If |value| is missing,
        1. Let |ref| be [=DefaultValue=](|elementType|).
    1. Otherwise,
        1. Let |ref| be ? [=ToWebAssemblyValue=](|value|, |elementType|).
    1. Let |type| be the [=table type=] {[=table type|min=] |initial|, [=table type|ma𝗑=] |maximum|} |elementType|.
>>>>>>> 66223270
    1. Let |store| be the [=surrounding agent=]'s [=associated store=].
    1. Let (|store|, |tableaddr|) be [=table_alloc=](|store|, |type|, |ref|). <!-- TODO(littledan): Report allocation failure https://github.com/WebAssembly/spec/issues/584 -->
    1. Set the [=surrounding agent=]'s [=associated store=] to |store|.
    1. [=initialize a table object|Initialize=] **this** from |tableaddr|.
</div>

<div algorithm=dom-Table-grow>
<<<<<<< HEAD
    The <dfn method for="Table">grow(|delta|)</dfn> method, when invoked, performs the following steps:
    1. Let |tableaddr| be the Table instance's \[[Table]] internal slot.
    1. Let |initialSize| be the length of the Table instance's \[[Values]] internal slot.
    1. Let |store| be the [=surrounding agent=]'s [=associated store=].
    1. Let |result| be [=grow_table=](|store|, |tableaddr|, |delta|).
=======
    The <dfn method for="Table">grow(|delta|, |value|)</dfn> method, when invoked, performs the following steps:
    1. Let |tableaddr| be **this**.\[[Table]].
    1. Let |store| be the [=surrounding agent=]'s [=associated store=].
    1. Let |initialSize| be [=table_size=](|store|, |tableaddr|).
    1. Let (<var ignore>limits</var>, |elementType|) be [=table_type=](|tableaddr|).
    1. If |value| is missing,
        1. Let |ref| be [=DefaultValue=](|elementType|).
    1. Otherwise,
        1. Let |ref| be ? [=ToWebAssemblyValue=](|value|, |elementType|).
    1. Let |result| be [=table_grow=](|store|, |tableaddr|, |delta|, |ref|).
>>>>>>> 66223270
    1. If |result| is [=error=], throw a {{RangeError}} exception.

        Note: The above exception can happen due to either insufficient memory or an invalid size parameter.

    1. Set the [=surrounding agent=]'s [=associated store=] to |result|.
<<<<<<< HEAD
    1. [=Append=] null to the Table instance's \[[Values]] internal slot |delta| times.
=======
>>>>>>> 66223270
    1. Return |initialSize|.
</div>

<div algorithm>
    The getter of the <dfn attribute for="Table">length</dfn> attribute of {{Table}}, when invoked, performs the following steps:
    1. Let |tableaddr| be **this**.\[[Table]].
    1. Let |store| be the [=surrounding agent=]'s [=associated store=].
    1. Return [=table_size=](|store|, |tableaddr|).
</div>

<div algorithm>
    The <dfn method for="Table">get(|index|)</dfn> method, when invoked, performs the following steps:
<<<<<<< HEAD
    1. Let |values| be the Table instance's \[[Values]] internal slot.
    1. Let |size| be the length of |values|.
    1. If |index| &ge; |size|, throw a {{RangeError}} exception.
    1. Return |values|[|index|].
=======
    1. Let |tableaddr| be **this**.\[[Table]].
    1. Let |store| be the [=surrounding agent=]'s [=associated store=].
    1. Let |result| be [=table_read=](|store|, |tableaddr|, |index|).
    1. If |result| is [=error=], throw a {{RangeError}} exception.
    1. Return [=ToJSValue=](|result|).
>>>>>>> 66223270
</div>

<div algorithm>
    The <dfn method for="Table">set(|index|, |value|)</dfn> method, when invoked, performs the following steps:
<<<<<<< HEAD
    1. Let |tableaddr| be the Table instance's \[[Table]] internal slot.
    1. Let |values| be the Table instance's \[[Values]] internal slot.
    1. If |value| is null, let |funcaddr| be an empty [=function element=].
=======
    1. Let |tableaddr| be **this**.\[[Table]].
    1. Let (<var ignore>limits</var>, |elementType|) be [=table_type=](|tableaddr|).
    1. If |value| is missing,
        1. Let |ref| be [=DefaultValue=](|elementType|).
>>>>>>> 66223270
    1. Otherwise,
        1. Let |ref| be ? [=ToWebAssemblyValue=](|value|, |elementType|).
    1. Let |store| be the [=surrounding agent=]'s [=associated store=].
    1. Let |store| be [=table_write=](|store|, |tableaddr|, |index|, |ref|).
    1. If |store| is [=error=], throw a {{RangeError}} exception.
    1. Set the [=surrounding agent=]'s [=associated store=] to |store|.
</div>

<h3 id="globals">Globals</h3>

<pre class="idl">
enum ValueType {
  "i32",
  "i64",
  "f32",
  "f64",
  "externref",
  "anyfunc",
};
</pre>

Note: this type may be extended with additional cases in future versions of WebAssembly.

<pre class="idl">
dictionary GlobalDescriptor {
  required ValueType value;
  boolean mutable = false;
};

[LegacyNamespace=WebAssembly, Exposed=(Window,Worker,Worklet)]
interface Global {
  constructor(GlobalDescriptor descriptor, optional any v);
  any valueOf();
  attribute any value;
};
</pre>

A {{Global}} object represents a single [=global instance=]
which can be simultaneously referenced by multiple {{Instance}} objects. Each
{{Global}} object has one internal slot:

    * \[[Global]] : a [=global address=]

<div algorithm>
    To <dfn>initialize a global object</dfn> |global| from a [=global address=] |globaladdr|, perform the following steps:
    1. Let |map| be the [=surrounding agent=]'s associated [=Global object cache=].
    1. Assert: |map|[|globaladdr|] doesn't [=map/exist=].
    1. Set |global|.\[[Global]] to |globaladdr|.
    1. [=map/Set=] |map|[|globaladdr|] to |global|.
</div>

<div algorithm>
    To <dfn>create a global object</dfn> from a [=global address=] |globaladdr|, perform the following steps:
    1. Let |map| be the current [=agent=]'s associated [=Global object cache=].
    1. If |map|[|globaladdr|] [=map/exists=],
        1. Return |map|[|globaladdr|].
    1. Let |global| be a [=/new=] {{Global}}.
    1. [=initialize a global object|Initialize=] |global| from |globaladdr|.
    1. Return |global|.
</div>

<div algorithm>
    The algorithm <dfn>ToValueType</dfn>(|s|) performs the following steps:
    1. If |s| equals "i32", return [=i32=].
    1. If |s| equals "i64", return [=i64=].
    1. If |s| equals "f32", return [=f32=].
    1. If |s| equals "f64", return [=f64=].
    1. If |s| equals "anyfunc", return [=funcref=].
    1. If |s| equals "externref", return [=externref=].
    1. Assert: This step is not reached.
</div>

<div algorithm>
    The algorithm <dfn>DefaultValue</dfn>(|valuetype|) performs the following steps:
    1. If |valuetype| equals [=i32=], return [=i32.const=] 0.
    1. If |valuetype| equals [=i64=], return [=i64.const=] 0.
    1. If |valuetype| equals [=f32=], return [=f32.const=] 0.
    1. If |valuetype| equals [=f64=], return [=f64.const=] 0.
    1. If |valuetype| equals [=funcref=], return [=ref.null=] [=funcref=].
    1. If |valuetype| equals [=externref=], return [=ToWebAssemblyValue=](undefined, |valuetype|).
    1. Assert: This step is not reached.
</div>

<div algorithm>
    The <dfn constructor for="Global">Global(|descriptor|, |v|)</dfn> constructor, when invoked, performs the following steps:
    1. Let |mutable| be |descriptor|["mutable"].
    1. Let |valuetype| be [=ToValueType=](|descriptor|["value"]).
    1. If |v| is missing,
        1. Let |value| be [=DefaultValue=](|valuetype|).
    1. Otherwise,
        1. Let |value| be [=ToWebAssemblyValue=](|v|, |valuetype|).
    1. If |mutable| is true, let |globaltype| be [=var=] |valuetype|; otherwise, let |globaltype| be [=const=] |valuetype|.
    1. Let |store| be the current agent's [=associated store=].
    1. Let (|store|, |globaladdr|) be [=global_alloc=](|store|, |globaltype|, |value|). <!-- TODO(littledan): Report allocation failure https://github.com/WebAssembly/spec/issues/584 -->
    1. Set the current agent's [=associated store=] to |store|.
    1. [=initialize a global object|Initialize=] **this** from |globaladdr|.
</div>

<div algorithm>
    The algorithm <dfn>GetGlobalValue</dfn>({{Global}} |global|) performs the following steps:
    1. Let |store| be the current agent's [=associated store=].
    1. Let |globaladdr| be |global|.\[[Global]].
    1. Let |value| be [=global_read=](|store|, |globaladdr|).
    1. Return [=ToJSValue=](|value|).
</div>

<div algorithm>
    The getter of the <dfn attribute for="Global">value</dfn> attribute of {{Global}}, when invoked, performs the following steps:
    1. Return [=GetGlobalValue=](**this**).

    The setter of the value attribute of {{Global}}, when invoked, performs the following steps:
    1. Let |store| be the current agent's [=associated store=].
    1. Let |globaladdr| be **this**.\[[Global]].
    1. Let |mut| |valuetype| be [=global_type=](|store|, |globaladdr|).
    1. If |mut| is [=const=], throw a {{TypeError}}.
    1. Let |value| be [=ToWebAssemblyValue=](**the given value**, |valuetype|).
    1. Let |store| be [=global_write=](|store|, |globaladdr|, |value|).
    1. If |store| is [=error=], throw a {{RangeError}} exception.
    1. Set the current agent's [=associated store=] to |store|.
</div>

<div algorithm>
    The <dfn method for="Global">valueOf()</dfn> method, when invoked, performs the following steps:
    1. Return [=GetGlobalValue=](**this**).
</div>

<h3 id="globals">Globals</h3>

<pre class="idl">
dictionary GlobalDescriptor {
  required USVString value;
  boolean mutable = false;
};

[LegacyNamespace=WebAssembly, Constructor(GlobalDescriptor descriptor, optional any v), Exposed=(Window,Worker,Worklet)]
interface Global {
  any valueOf();
  attribute any value;
};
</pre>

<div>
A {{Global}} object represents a single [=global instance=]
which can be simultaneously referenced by multiple {{Instance}} objects. Each
{{Global}} object has one internal slot:

    * \[[Global]] : a [=global address=]
</div>

<div algorithm>
    To <dfn>create a global object</dfn> from a [=global address=] |globaladdr|, perform the following steps:
    1. Let |map| be the current [=agent=]'s associated [=Global object cache=].
    1. If |map|[|globaladdr|] [=map/exists=],
        1. Return |map|[|globaladdr|].
    1. Let |global| be a new {{Global}} instance with \[[Global]] set to |globaladdr|.
    1. [=map/Set=] |map|[|globaladdr|] to |global|.
    1. Return |global|.
</div>

<div algorithm>
    The algorithm <dfn>ToValueType</dfn>(|s|) performs the following steps:
    1. If |s| equals "i32", return [=𝗂𝟥𝟤=].
    1. If |s| equals "i64", return [=𝗂𝟨𝟦=].
    1. If |s| equals "f32", return [=𝖿𝟥𝟤=].
    1. If |s| equals "f64", return [=𝖿𝟨𝟦=].
    1. Otherwise, throw a {{TypeError}} exception.
</div>

<div algorithm>
    The algorithm <dfn>DefaultValue</dfn>(|valuetype|) performs the following steps:
    1. If |valuetype| equals [=𝗂𝟥𝟤=], return [=𝗂𝟥𝟤.𝖼𝗈𝗇𝗌𝗍=] 0.
    1. If |valuetype| equals [=𝗂𝟨𝟦=], return [=𝗂𝟨𝟦.𝖼𝗈𝗇𝗌𝗍=] 0.
    1. If |valuetype| equals [=𝖿𝟥𝟤=], return [=𝖿𝟥𝟤.𝖼𝗈𝗇𝗌𝗍=] 0.
    1. If |valuetype| equals [=𝖿𝟨𝟦=], return [=𝖿𝟨𝟦.𝖼𝗈𝗇𝗌𝗍=] 0.
    1. Assert: This step is not reached.
</div>

<div algorithm>
    The <dfn constructor for="Global">Global(|descriptor|, |v|)</dfn> constructor, when invoked, performs the following steps:
    1. Let |mutable| be |descriptor|["mutable"].
    1. Let |valuetype| be [=ToValueType=](|descriptor|["value"]).
    1. If |v| is undefined,
        1. let |value| be [=DefaultValue=](|valuetype|).
    1. Otherwise,
        1. If |valuetype| is [=𝗂𝟨𝟦=], throw a {{TypeError}} exception.
        1. Let |value| be [=ToWebAssemblyValue=](|v|, |valuetype|).
    1. If |mutable| is true, let |globaltype| be [=var=] |valuetype|; otherwise, let |globaltype| be [=const=] |valuetype|.
    1. Let |store| be the current agent's [=associated store=].
    1. Let (|store|, |globaladdr|) be [=alloc_global=](|store|, |globaltype|, |value|). <!-- TODO(littledan): Report allocation failure https://github.com/WebAssembly/spec/issues/584 -->
    1. Set the current agent's [=associated store=] to |store|.
    1. [=Create a global object=] from the global address |globaladdr| and return the result.
</div>

<div algorithm>
    The algorithm <dfn>GetGlobalValue</dfn>({{Global}} |global|) performs the following steps:
    1. Let |store| be the current agent's [=associated store=].
    1. Let |globaladdr| be |global|.\[[Global]].
    1. Let |globaltype| be [=type_global=](|store|, |globaladdr|).
    1. If |globaltype| is of the form <var ignore>mut</var> [=𝗂𝟨𝟦=], throw a {{TypeError}}.
    1. Let |value| be [=read_global=](|store|, |globaladdr|).
    1. Return [=ToJSValue=](|value|).
</div>

<div algorithm>
    The getter of the <dfn attribute for="Global">value</dfn> attribute of {{Global}}, when invoked, performs the following steps:
    1. Let |global| be the {{Global}} instance.
    1. Return [=GetGlobalValue=](|global|).

    The setter of the value attribute of {{Global}}, when invoked with a value |v|, performs the following steps:
    1. Let |global| be the {{Global}} instance.
    1. Let |store| be the current agent's [=associated store=].
    1. Let |globaladdr| be |global|.\[[Global]].
    1. Let |globaltype| be [=type_global=](|store|, |globaladdr|), where |globaltype| is of the form |mut| |valuetype|.
    1. If |mut| is [=const=], throw a {{TypeError}}.
    1. If |valuetype| is [=𝗂𝟨𝟦=], throw a {{TypeError}}.
    1. Let |value| be [=ToWebAssemblyValue=](|v|, |valuetype|).
    1. Let |store| be [=write_global=](|store|, |globaladdr|, |value|).
    1. If |store| is [=error=], throw a {{RangeError}} exception.
    1. Set the current agent's [=associated store=] to |store|.
</div>

<div algorithm>
    The <dfn method for="Global">valueOf()</dfn> method, when invoked, performs the following steps:
    1. Let |global| be the {{Global}} instance.
    1. Return [=GetGlobalValue=](|global|).
</div>

<h3 id="exported-function-exotic-objects">Exported Functions</h3>

A WebAssembly function is made available in JavaScript as an <dfn>Exported Function</dfn>.
Exported Functions are [=Built-in Function Objects=] which are not constructors, and which have a \[[FunctionAddress]] internal slot.
This slot holds a [=function address=] relative to the [=surrounding agent=]'s [=associated store=].

<div algorithm>
  The <dfn>name of the WebAssembly function</dfn> |funcaddr| is found by performing the following steps:

    1. Let |store| be the [=surrounding agent=]'s [=associated store=].
<<<<<<< HEAD
    1. Let |funcinst| be |store|.𝖿𝗎𝗇𝖼𝗌[|funcaddr|].
    1. If |funcinst| is of the form {𝗍𝗒𝗉𝖾 <var ignore>functype</var>, 𝗁𝗈𝗌𝗍𝖼𝗈𝖽𝖾 |hostfunc|},
=======
    1. Let |funcinst| be |store|.funcs[|funcaddr|].
    1. If |funcinst| is of the form {type <var ignore>functype</var>, hostcode |hostfunc|},
>>>>>>> 66223270
        1. Assert: |hostfunc| is a JavaScript object and [=IsCallable=](|hostfunc|) is true.
        1. Let |index| be the [=index of the host function=] |funcaddr|.
    1. Otherwise,
        1. Let |moduleinst| be |funcinst|.module.
        1. Assert: |funcaddr| is contained in |moduleinst|.funcaddrs.
        1. Let |index| be the index of |moduleinst|.funcaddrs where |funcaddr| is found.
    1. Return ! [=ToString=](|index|).
</div>

<div algorithm>
  To create <dfn>a new Exported Function</dfn> from a WebAssembly [=function address=] |funcaddr|, perform the following steps:

    1. Let |map| be the [=surrounding agent=]'s associated [=Exported Function cache=].
    1. If |map|[|funcaddr|] [=map/exists=],
        1. Return |map|[|funcaddr|].
    1. Let |steps| be "[=call an Exported Function|call the Exported Function=] |funcaddr| with arguments."
    1. Let |realm| be the [=current Realm=].
    1. Let |function| be [=CreateBuiltinFunction=](|realm|, |steps|, [=%FunctionPrototype%=], &laquo; \[[FunctionAddress]] &raquo;).
    1. Set |function|.\[[FunctionAddress]] to |funcaddr|.
    1. Let |store| be the [=surrounding agent=]'s [=associated store=].
<<<<<<< HEAD
    1. Let |functype| be [=type_func=](|store|, |funcaddr|).
    1. Let [|paramTypes|] → [<var ignore>resultTypes</var>] be |functype|.
    1. Let |arity| be the length of |paramTypes|.
=======
    1. Let |functype| be [=func_type=](|store|, |funcaddr|).
    1. Let [|paramTypes|] → [<var ignore>resultTypes</var>] be |functype|.
    1. Let |arity| be |paramTypes|'s [=list/size=].
>>>>>>> 66223270
    1. Perform ! [=SetFunctionLength=](|function|, |arity|).
    1. Let |name| be the [=name of the WebAssembly function=] |funcaddr|.
    1. Perform ! [=SetFunctionName=](|function|, |name|).
    1. [=map/Set=] |map|[|funcaddr|] to |function|.
    1. Return |function|.
</div>

<div algorithm>
  To <dfn>call an Exported Function</dfn> with [=function address=] |funcaddr| and a [=list=] of JavaScript arguments |argValues|, perform the following steps:

    1. Let |store| be the [=surrounding agent=]'s [=associated store=].
    1. Let |functype| be [=func_type=](|store|, |funcaddr|).
    1. Let [|parameters|] → [<var ignore>results</var>] be |functype|.
    1. Let |args| be « ».
    1. Let |i| be 0.
<<<<<<< HEAD
    1. For each type |t| of |parameters|,
        1. If the length of |argValues| &gt; |i|, let |arg| be |argValues|[|i|].
=======
    1. [=list/iterate|For each=] |t| of |parameters|,
        1. If |argValues|'s [=list/size=] &gt; |i|, let |arg| be |argValues|[|i|].
>>>>>>> 66223270
        1. Otherwise, let |arg| be undefined.
        1. [=list/Append=] [=ToWebAssemblyValue=](|arg|, |t|) to |args|.
        1. Set |i| to |i| + 1.
<<<<<<< HEAD
    1. Let |argsSeq| be a WebAssembly [=sequence=] containing the elements of |args|.
    1. Let (|store|, |ret|) be the result of [=invoke_func=](|store|, |funcaddr|, |argsSeq|).
    1. Set the [=surrounding agent=]'s [=associated store=] to |store|.
    1. If |ret| is [=error=], throw an exception. This exception should be a WebAssembly {{RuntimeError}} exception, unless otherwise indicated by <a href="#errors">the WebAssembly error mapping</a>.
    1. If |ret| is empty, return undefined.
    1. Otherwise, return [=ToJSValue=](|v|), where |v| is the singular element of |ret|.
=======
    1. Let (|store|, |ret|) be the result of [=func_invoke=](|store|, |funcaddr|, |args|).
    1. Set the [=surrounding agent=]'s [=associated store=] to |store|.
    1. If |ret| is [=error=], throw an exception. This exception should be a WebAssembly {{RuntimeError}} exception, unless otherwise indicated by <a href="#errors">the WebAssembly error mapping</a>.
    1. Let |outArity| be the [=list/size=] of |ret|.
    1. If |outArity| is 0, return undefined.
    1. Otherwise, if |outArity| is 1, return [=ToJSValue=](|ret|[0]).
    1. Otherwise,
        1. Let |values| be « ».
        1. [=list/iterate|For each=] |r| of |ret|,
            1. [=list/Append=] [=ToJSValue=](|r|) to |values|.
        1. Return [=CreateArrayFromList=](|values|).
>>>>>>> 66223270
</div>

Note: [=call an Exported Function|Calling an Exported Function=] executes in the \[[Realm]] of the callee Exported Function, as per the definition of [=built-in function objects=].

Note: Exported Functions do not have a \[[Construct]] method and thus it is not possible to call one with the `new` operator.

<div algorithm>
<<<<<<< HEAD
  To <dfn>run a host function</dfn> from the JavaScript object |func| and type |functype|, perform the following steps:

    1. Let [|parameters|] → [|results|] be |functype|.
    1. Assert: |results|'s [=list/size=] is at most one.
    1. If either |parameters| or |results| contains [=𝗂𝟨𝟦=], throw a {{TypeError}}.
    1. Let |arguments| be a [=list=] of the arguments of the invocation of this function.
    1. Let |jsArguments| be an empty [=list=].
    1. For each |arg| in |arguments|,
        1. [=list/Append=] ! [=ToJSValue=](|arg|) to |jsArguments|.
    1. Let |ret| be ? [=Call=](|func|, undefined, |jsArguments|).
    1. If |results| is [=list/empty=], return undefined.
    1. Otherwise, return ? [=ToWebAssemblyValue=](|ret|, |results|[0]).
</div>

<div algorithm>
  To <dfn>create a host function</dfn> from the JavaScript object |func| and type |functype|, perform the following steps:

    1. Let |hostfunc| be a [=host function=] which performs the following steps when called:
        1. Let |result| be the result of [=run a host function|running a host function=] from |func| and |functype|.
        1. Assert: |result|.\[[Type]] is throw or return.
        1. If |result|.\[[Type]] is [=throw=], then trigger a WebAssembly trap, and propagate |result|.\[[Value]] to the enclosing JavaScript.
=======
  To <dfn>run a host function</dfn> from the JavaScript object |func|, type |functype|, and [=list=] of [=WebAssembly values=] |arguments|, perform the following steps:

    1. Let [<var ignore>parameters</var>] → [|results|] be |functype|.
    1. Let |jsArguments| be « ».
    1. [=list/iterate|For each=] |arg| of |arguments|,
        1. [=list/Append=] ! [=ToJSValue=](|arg|) to |jsArguments|.
    1. Let |ret| be ? [=Call=](|func|, undefined, |jsArguments|).
    1. Let |resultsSize| be |results|'s [=list/size=].
    1. If |resultsSize| is 0, return « ».
    1. Otherwise, if |resultsSize| is 1, return « ? [=ToWebAssemblyValue=](|ret|, |results|[0]) ».
    1. Otherwise,
        1. Let |method| be ? [=GetMethod=](|ret|, [=@@iterator=]).
        1. If |method| is undefined, [=throw=] a {{TypeError}}.
        1. Let |values| be ? [=IterableToList=](|ret|, |method|).
        1. Let |wasmValues| be a new, empty [=list=].
        1. If |values|'s [=list/size=] is not |resultsSize|, throw a {{TypeError}} exception.
        1. For each |value| and |resultType| in |values| and |results|, paired linearly,
            1. [=list/Append=] [=ToWebAssemblyValue=](|value|, |resultType|) to |wasmValues|.
        1. Return |wasmValues|.
</div>

<div algorithm>
  To <dfn>create a host function</dfn> from the JavaScript object |func| and type |functype|, perform the following steps:

    1. Assert: [=IsCallable=](|func|).
    1. Let |stored settings| be the [=incumbent settings object=].
    1. Let |hostfunc| be a [=host function=] which performs the following steps when called with arguments |arguments|:
        1. Let |realm| be |func|'s [=associated Realm=].
        1. Let |relevant settings| be |realm|'s [=Realm/settings object=].
        1. [=Prepare to run script=] with |relevant settings|.
        1. [=Prepare to run a callback=] with |stored settings|.
        1. Let |result| be the result of [=run a host function|running a host function=] from |func|, |functype|, and |arguments|.
        1. [=Clean up after running a callback=] with |stored settings|.
        1. [=Clean up after running script=] with |relevant settings|.
        1. Assert: |result|.\[[Type]] is <emu-const>throw</emu-const> or <emu-const>normal</emu-const>.
        1. If |result|.\[[Type]] is <emu-const>throw</emu-const>, then trigger a WebAssembly trap, and propagate |result|.\[[Value]] to the enclosing JavaScript.
>>>>>>> 66223270
        1. Otherwise, return |result|.\[[Value]].
    1. Let |store| be the [=surrounding agent=]'s [=associated store=].
    1. Let (|store|, |funcaddr|) be [=func_alloc=](|store|, |functype|, |hostfunc|).
    1. Set the [=surrounding agent=]'s [=associated store=] to |store|.
    1. Return |funcaddr|.
</div>

<div algorithm>
The algorithm <dfn>ToJSValue</dfn>(|w|) coerces a [=WebAssembly value=] to a JavaScript value by performing the following steps:

1. If |w| is of the form [=i64.const=] |i64|,
    1. Let |v| be [=signed_64=](|i64|).
    1. Return a [=BigInt=] representing the mathematical value |v|.
1. If |w| is of the form [=i32.const=] |i32|, return [=the Number value=] for [=signed_32=](|i32|).
1. If |w| is of the form [=f32.const=] |f32|, return [=the Number value=] for |f32|.
1. If |w| is of the form [=f64.const=] |f64|, return [=the Number value=] for |f64|.
1. If |w| is of the form [=ref.null=] <var ignore>t</var>, return null.
1. If |w| is of the form [=ref.func=] |funcaddr|, return the result of creating [=a new Exported Function=] from |funcaddr|.
1. If |w| is of the form [=ref.extern=] |externaddr|, return the result of [=retrieving an extern value=] from |externaddr|.

Note: Number values which are equal to NaN may have various observable NaN payloads; see [=NumberToRawBytes=] for details.
</div>

<div algorithm>

<<<<<<< HEAD
1. Assert: |w| is not of the form [=𝗂𝟨𝟦.𝖼𝗈𝗇𝗌𝗍=] <var ignore>i64</var>.
1. If |w| is of the form [=𝗂𝟥𝟤.𝖼𝗈𝗇𝗌𝗍=] |i32|, return [=the Number value=] for [=signed_32=](|i32|).
1. If |w| is of the form [=𝖿𝟥𝟤.𝖼𝗈𝗇𝗌𝗍=] |f32|, return [=the Number value=] for |f32|.
1. If |w| is of the form [=𝖿𝟨𝟦.𝖼𝗈𝗇𝗌𝗍=] |f64|, return [=the Number value=] for |f64|.
=======
For <dfn>retrieving an extern value</dfn> from an [=extern address=] |externaddr|, perform the following steps:
>>>>>>> 66223270

1. Let |map| be the [=surrounding agent=]'s associated [=extern value cache=].
1. Assert: |map|[|externaddr|] [=map/exists=].
1. Return |map|[|externaddr|].

<<<<<<< HEAD
Note: Number values which are equal to NaN may have various observable NaN payloads; see [=NumberToRawBytes=] for details.
=======
>>>>>>> 66223270
</div>

<div algorithm>
The algorithm <dfn>ToWebAssemblyValue</dfn>(|v|, |type|) coerces a JavaScript value to a [=WebAssembly value=] by performing the following steps:

<<<<<<< HEAD
1. Assert: |type| is not [=𝗂𝟨𝟦=].
1. If |type| is [=𝗂𝟥𝟤=],
=======
1. If |type| is [=i64=],
    1. Let |i64| be ? [=ToBigInt64=](|v|).
    1. Return [=i64.const=] |i64|.
1. If |type| is [=i32=],
>>>>>>> 66223270
    1. Let |i32| be ? [=ToInt32=](|v|).
    1. Return [=i32.const=] |i32|.
1. If |type| is [=f32=],
    1. Let |f32| be ? [=ToNumber=](|v|) rounded to the nearest representable value using IEEE 754-2008 round to nearest, ties to even mode.
    1. Return [=f32.const=] |f32|.
1. If |type| is [=f64=],
    1. Let |f64| be ? [=ToNumber=](|v|).
    1. Return [=f64.const=] |f64|.
1. If |type| is [=funcref=],
    1. If |v| is null,
        1. Return [=ref.null=] [=funcref=].
    1. If |v| is an [=Exported Function=],
        1. Let |funcaddr| be the value of |v|'s \[[FunctionAddress]] internal slot.
        1. Return [=ref.func=] |funcaddr|.
    1. Throw a {{TypeError}}.
1. If |type| is [=externref=],
    1. If |v| is null,
        1. Return [=ref.null=] [=externref=].
    1. Let |map| be the [=surrounding agent=]'s associated [=extern value cache=].
    1. If a [=extern address=] |externaddr| exists such that |map|[|externaddr|] is the same as |v|,
        1. Return [=ref.extern=] |externaddr|.
    1. Let [=extern address=] |externaddr| be the smallest address such that |map|[|externaddr|] [=map/exists=] is false.
    1. [=map/Set=] |map|[|externaddr|] to |v|.
    1. Return [=ref.extern=] |externaddr|.
1. Assert: This step is not reached.

</div>

<h3 id="error-objects">Error Objects</h3>

WebAssembly defines the following Error classes: <dfn exception>CompileError</dfn>, <dfn exception>LinkError</dfn>, and <dfn exception>RuntimeError</dfn>.

<div algorithm="create the WebAssembly namespace object">
When the [=namespace object=] for the {{WebAssembly}} namespace is [=create a namespace object|created=], the following steps must be run:

1.  Let |namespaceObject| the [=namespace object=].
1.  [=list/iterate|For each=] |error| of « "CompileError", "LinkError", "RuntimeError" »,
    1.  Let |constructor| be a new object, implementing the [=NativeError Object Structure=], with <var ignore>NativeError</var> set to |error|.
    1.  ! [$CreateMethodProperty$](|namespaceObject|, |error|,  |constructor|).

</div>

Note: This defines {{CompileError}}, {{LinkError}}, and {{RuntimeError}} classes on the {{WebAssembly}} namespace, which are produced by the APIs defined in this specification.
They expose the same interface as native JavaScript errors like {{TypeError}} and {{RangeError}}.

Note: It is not currently possible to define this behavior using Web IDL.


<h2 id="errors">Error Condition Mappings to JavaScript</h2>

Running WebAssembly programs encounter certain events which halt execution of the WebAssembly code.
WebAssembly code (currently)
has no way to catch these conditions and thus an exception will necessarily
propagate to the enclosing non-WebAssembly caller (whether it is a browser,
JavaScript or another runtime system) where it is handled like a normal JavaScript exception.

If WebAssembly calls JavaScript via import and the JavaScript throws an
exception, the exception is propagated through the WebAssembly activation to the
enclosing caller.

Because JavaScript exceptions can be handled, and JavaScript can continue to
call WebAssembly exports after a trap has been handled, traps do not, in
general, prevent future execution.

<h3 id="stack-overflow">Stack Overflow</h3>

Whenever a stack overflow occurs in
WebAssembly code, the same class of exception is thrown as for a stack overflow in
JavaScript. The particular exception here is implementation-defined in both cases.

Note: ECMAScript doesn't specify any sort of behavior on stack overflow; implementations have been observed to throw {{RangeError}}, InternalError or Error. Any is valid here.

<h3 id="out-of-memory">Out of Memory</h3>

Whenever validation, compilation or instantiation run out of memory, the
same class of exception is thrown as for out of memory conditions in JavaScript.
The particular exception here is implementation-defined in both cases.

Note: ECMAScript doesn't specify any sort of behavior on out-of-memory conditions; implementations have been observed to throw OOMError and to crash. Either is valid here.

<div class="issue">
    A failed allocation of a large table or memory may either result in
        - a {{RangeError}}, as specified in the {{Memory}} {{Memory/grow()}} and {{Table}} {{Table/grow()}} operations
        - returning -1 as the [=memory.grow=] instruction
        - UA-specific OOM behavior as described in this section.
    In a future revision, we may reconsider more reliable and recoverable errors for allocations of large amounts of memory.

    See [Issue 879](https://github.com/WebAssembly/spec/issues/879) for further discussion.
</div>

<h2 id="limits">Implementation-defined Limits</h2>

The WebAssembly core specification allows an implementation to define limits on the syntactic structure of the module.
While each embedding of WebAssembly may choose to define its own limits, for predictability the standard WebAssembly JavaScript Interface described in this document defines the following exact limits.
<<<<<<< HEAD
An implementation must reject a module that exceeds these limits with a {{CompileError}}.
=======
An implementation must reject a module that exceeds one of the following limits with a {{CompileError}}:
>>>>>>> 66223270
In practice, an implementation may run out of resources for valid modules below these limits.

<ul>
<li>The maximum size of a module is 1073741824 bytes (1 GiB).</li>
<li>The maximum number of types defined in the types section is 1000000.</li>
<li>The maximum number of functions defined in a module is 1000000.</li>
<li>The maximum number of imports declared in a module is 100000.</li>
<li>The maximum number of exports declared in a module is 100000.</li>
<li>The maximum number of globals defined in a module is 1000000.</li>
<li>The maximum number of data segments defined in a module is 100000.</li>

<<<<<<< HEAD
<li>The maximum number of tables, including declared or imported tables, is 1.</li>
<li>The maximum size of a table is 10000000.</li>
<li>The maximum number of table entries in any table initialization is 10000000.</li>
<li>The maximum number of memories, including declared or imported memories, is 1.</li>
<li>The initial or maximum number of pages for any memory, declared or imported, is at most 32767.</li>

<li>The maximum number of parameters to any function is 1000.</li>
<li>The maximum number of return values for any function is 1.</li>
<li>The maximum size of a function body, including locals declarations, is 7654321 bytes.</li>
<li>The maximum number of locals declared in a function, including implicitly declared as parameters, is 50000.</li>

</ul>

<h2 id="esm-integration">Integration with ECMAScript modules</h2>

WebAssembly modules can be used in a module graph with ECMAScript modules.

Because WebAssembly module instantiation is asynchronous, these semantics are built on the top-level await TC39 JavaScript proposal. [[!TLA]]

<dfn export>WebAssembly Module Record</dfn>s are a subclass of [=Cyclic Module Record=] which contain WebAssembly code. WebAssembly Module Records has one additional internal slot:
    * \[[WebAssemblyModule]] : a WebAssembly {{Module}} object

<div algorithm>
To <dfn export>parse a WebAssembly module</dfn> given a an {{ArrayBuffer}} |bytes|, a Realm |realm| and object |hostDefined|, perform the following steps.

1. Let |stableBytes| be a [=get a copy of the buffer source|copy of the bytes held by the buffer=] |bytes|.
1. [=Compile a WebAssembly module|Compile the WebAssembly module=] |stableBytes| and store the result as |module|.
1. If |module| is [=error=], throw a {{CompileError}} exception.
1. [=Construct a WebAssembly module object=] from |module| and |bytes|, and let |module| be the result.
1. Let |requestedModules| be a set.
1. For each (|moduleName|, <var ignore>name</var>, <var ignore>type</var>) in [=module_imports=](|module|.\[[Module]]),
    1. [=set/Append=] |moduleName| to |requestedModules|.
1. Return {
      <!-- Abstract Module Records -->
      \[[Realm]]: |realm|,
      \[[Environment]]: undefined,
      \[[Namespace]]: undefined,
      \[[HostDefined]]: |hostDefined|,
      <!-- Cyclic Module Records -->
      \[[Status]]: "unlinked",
      \[[EvaluationError]]: undefined,
      \[[DFSIndex]]: undefined,
      \[[DFSAncestorIndex]]: undefined,
      \[[RequestedModules]]: |requestedModules|,
      \[[Async]]: true,
      \[[AsyncEvaluating]]: false,
      \[[TopLevelCapability]]: undefined
      \[[AsyncParentModules]]: undefined,
      \[[PendingAsyncDependencies]]: undefined,
      <!-- WebAssembly Module Records -->
      \[[WebAssemblyModule]]: |module|
    }.

Note: From HTML, it's not observable when [=parse a WebAssembly module=] begins, so any work perfomed in compilation may be performed off-thread.
</div>

<div algorithm>
The <dfn>export name list</dfn> of a WebAssembly Module Record |record| is defined by the following algorithm:

1. Let |module| be |record|'s \[[WebAssemblyModule]] internal slot.
1. Let |exports| be an empty [=list=].
1. For each (|name|, <var ignore>type</var>) in [=module_exports=](|module|.\[[Module]])
    1. [=Append=] |name| to the end of |exports|.
1. Return |exports|.

</div>

WebAssembly Module Records have the following methods:

<h3 id="get-exported-names">GetExportedNames ( <var ignore>exportStarSet</var> ) Concrete Method</h3>
1. Let |record| be this WebAssembly Module Record.
1. Return the [=export name list=] of |record|.

<h3 id="resolve-export">ResolveExport ( |exportName|, <var ignore>resolveSet</var> ) Concrete Method</h3>
1. Let |record| be this WebAssembly Module Record.
1. If the [=export name list=] of |record| contains |exportName|, return { \[[Module]]: |record|, \[[BindingName]]: |exportName| }.
1. Otherwise, return null.

<h3 id="module-declaration-environment-setup">InitializeEnvironment ( ) Concrete Method</h3>
1. Let |record| be this WebAssembly Module Record.
1. Let |env| be NewModuleEnvironment(null).
1. Set |record|.\[[Environment]] to |env|.
1. Let |envRec| be |env|'s EnvironmentRecord.
1. For each |name| in the [=export name list=] of |record|,
    1. Perform ! |envRec|.CreateImmutableBinding(|name|, true).

<h3 id="module-execution">ExecuteModule ( [ |promiseCapability| ] ) Concrete Method</h3>
1. Assert: |promiseCapability| was provided.
1. Let |record| be this WebAssembly Module Record.
1. Assert: |record|.\[[Async]] is true.
1. Assert: |record|.\[[ModuleAsync]] is true.
1. Let |module| be |record|.\[[WebAssemblyModule]].
1. Let |imports| be a new, empty [=map=].
1. For each (|importedModuleName|, |name|, <var ignore>type</var>) in [=module_imports=](|module|.\[[Module]]),
    1. If |imports|[|importedModuleName|] does not exist, set |imports|[|importedModuleName|] to a new, empty [=map=].
    1. Let |importedModule| be ! HostResolveImportedModule(|record|, |importedModuleName|).
    1. NOTE: The above call cannot fail because imported module requests are a subset of |record|.\[[RequestedModules]], and these have been resolved earlier in this algorithm.
    1. Let |value| be ? |importedModule|.\[[Environment]].GetBindingValue(|name|, true).
    1. Set |imports|[|importedModuleName|][|name|] to |value|.
1. Let |importsObject| be a new Object.
1. For each |key| → |value| of |imports|,
    1. Let |moduleImportsObject| be a new Object.
    1. For each |importedName| → |importedValue| of |value|,
        1. Perform ! CreateDataPropertyOrThrow(|moduleImportsObject|, |importedName|, |importedValue|).
    1. Perform ! CreateDataPropertyOrThrow(|importsObject|, |key|, |moduleImportsObject|).
1. [=Asynchronously instantiate a WebAssembly module=] |module| with imports |importsObject| and let |instancePromise| be the result.
1. [=Upon fulfillment=] of |instancePromise| with value |instance|:
    1. Let |envRec| be the EnvironmentRecord of |record|.\[[Environment]].
    1. For each |name| in the [=export name list=] of |record|,
        1. Perform ! |envRec|.InitializeBinding(|name|, ! Get(|instance|.\[[Exports]], |name|)).
    1. Perform ! Call(|promiseCapability|.\[[Resolve]], undefined, undefined).
1. [=Upon rejection=] of |instancePromise| with reason |r|:
    1. Perform ! Call(|promiseCapability|.\[[Reject]], undefined, |r|).

    Note: exported bindings are left uninitialized, i.e., in TDZ.

Note: See corresponding modifications to HTML in <a href="https://github.com/whatwg/html/pull/4372">PR #4372</a>.
=======
<li>The maximum number of tables, including declared or imported tables, is 100000.</li>
<li>The maximum size of a table is 10000000.</li>
<li>The maximum number of table entries in any table initialization is 10000000.</li>
<li>The maximum number of memories, including declared or imported memories, is 1.</li>

<li>The maximum number of parameters to any function or block is 1000.</li>
<li>The maximum number of return values for any function or block is 1000.</li>
<li>The maximum size of a function body, including locals declarations, is 7654321 bytes.</li>
<li>The maximum number of locals declared in a function, including implicitly declared as parameters, is 50000.</li>
</ul>

An implementation must throw a {{RuntimeError}} if one of the following limits is exceeded during runtime:
In practice, an implementation may run out of resources for valid modules below these limits.

<ul>
<li>The maximum size of a table is 10000000.</li>
<li>The maximum number of pages of a memory is 65536.</li>
</ul>

<h2 id="security-considerations">Security and Privacy Considerations</h2>

<p><em>This section is non-normative.</em></p>

This document defines a host environment for WebAssembly. It enables a WebAssembly instance to [=import=] JavaScript objects and functions from an [=read the imports|import object=], but otherwise provides no access to the embedding environment. Thus a WebAssembly instance is bounds to the same constraints as JavaScript.
>>>>>>> 66223270
<|MERGE_RESOLUTION|>--- conflicted
+++ resolved
@@ -89,18 +89,15 @@
         text: the Number value; url: sec-ecmascript-language-types-number-type
         text: NumberToRawBytes; url: sec-numbertorawbytes
         text: Built-in Function Objects; url: sec-built-in-function-objects
-<<<<<<< HEAD
-        text: Cyclic Module Record; url: cyclic-module-record
-=======
         text: NativeError Object Structure; url: sec-nativeerror-object-structure
         text: CreateArrayFromList; url: sec-createarrayfromlist
         text: GetMethod; url: sec-getmethod
         text: IterableToList; url: sec-iterabletolist
         text: ToBigInt64; url: #sec-tobigint64
         text: BigInt; url: #sec-ecmascript-language-types-bigint-type
+        text: Cyclic Module Record; url: cyclic-module-record
     type: abstract-op
         text: CreateMethodProperty; url: sec-createmethodproperty
->>>>>>> 66223270
 urlPrefix: https://webassembly.github.io/spec/core/; spec: WebAssembly; type: dfn
     url: valid/modules.html#valid-module
         text: valid
@@ -156,13 +153,6 @@
     text: function address; url: exec/runtime.html#syntax-funcaddr
     text: memory address; url: exec/runtime.html#syntax-memaddr
     text: global address; url: exec/runtime.html#syntax-globaladdr
-<<<<<<< HEAD
-    url: syntax/types.html#syntax-valtype
-        text: 𝗂𝟥𝟤
-        text: 𝗂𝟨𝟦
-        text: 𝖿𝟥𝟤
-        text: 𝖿𝟨𝟦
-=======
     text: extern address; url: exec/runtime.html#syntax-externaddr
     url: syntax/types.html#syntax-numtype
         text: i32
@@ -173,7 +163,6 @@
         text: reftype
         text: funcref
         text: externref
->>>>>>> 66223270
     text: function element; url: exec/runtime.html#syntax-funcelem
     text: import component; url: syntax/modules.html#imports
     text: external value; url: exec/runtime.html#syntax-externval
@@ -196,11 +185,6 @@
     text: signed_32; url: exec/numerics.html#aux-signed
     text: memory.grow; url: exec/instructions.html#exec-memory-grow
     text: current frame; url: exec/conventions.html#exec-notation-textual
-<<<<<<< HEAD
-    text: 𝗆𝗈𝖽𝗎𝗅𝖾; url: exec/runtime.html#syntax-frame
-    text: 𝗆𝖾𝗆𝖺𝖽𝖽𝗋𝗌; url: exec/runtime.html#syntax-moduleinst
-    text: sequence; url: syntax/conventions.html#grammar-notation
-=======
     text: module; for: frame; url: exec/runtime.html#syntax-frame
     text: memaddrs; for: moduleinst; url: exec/runtime.html#syntax-moduleinst
     text: signed_64; url: exec/numerics.html#aux-signed
@@ -208,7 +192,6 @@
 urlPrefix: https://heycam.github.io/webidl/; spec: WebIDL
     type: dfn
         text: create a namespace object; url: create-a-namespace-object
->>>>>>> 66223270
 </pre>
 
 <pre class='link-defaults'>
@@ -226,11 +209,8 @@
 }
 </style>
 
-<<<<<<< HEAD
-=======
 This API provides a way to access WebAssembly [[WEBASSEMBLY]] through a bridge to explicitly construct modules from JavaScript [[ECMASCRIPT]].
 
->>>>>>> 66223270
 <h2 id="sample">Sample API Usage</h2>
 
 <p><em>This section is non-normative.</em></p>
@@ -292,10 +272,7 @@
     * The <dfn>Table object cache</dfn>, mapping [=table address=]es to {{Table}} objects.
     * The <dfn>Exported Function cache</dfn>, mapping [=function address=]es to [=Exported Function=] objects.
     * The <dfn>Global object cache</dfn>, mapping [=global address=]es to {{Global}} objects.
-<<<<<<< HEAD
-=======
     * The <dfn>Extern value cache</dfn>, mapping [=extern address=]es to values.
->>>>>>> 66223270
 
 <h2 id="webassembly-namespace">The WebAssembly Namespace</h2>
 
@@ -330,13 +307,8 @@
 
 <div algorithm>
   To <dfn>compile a WebAssembly module</dfn> from source bytes |bytes|, perform the following steps:
-<<<<<<< HEAD
-    1. Let |module| be [=decode_module=](|bytes|). If |module| is [=error=], return [=error=].
-    1. If [=validate_module=](|module|) is [=error=], return [=error=].
-=======
     1. Let |module| be [=module_decode=](|bytes|). If |module| is [=error=], return [=error=].
     1. If [=module_validate=](|module|) is [=error=], return [=error=].
->>>>>>> 66223270
     1. Return |module|.
 </div>
 
@@ -350,14 +322,8 @@
 
 A {{Module}} object represents a single WebAssembly module. Each {{Module}} object has the following internal slots:
 
-<<<<<<< HEAD
-    * \[[Module]] : a WebAssembly [=module=]
-    * \[[Bytes]] : the source bytes of \[[Module]].
-</div>
-=======
     * \[[Module]] : a WebAssembly [=/module=]
     * \[[Bytes]] : the source bytes of \[[Module]].
->>>>>>> 66223270
 
 <div algorithm>
   To <dfn>construct a WebAssembly module object</dfn> from a module |module| and source bytes |bytes|, perform the following steps:
@@ -390,15 +356,9 @@
 
 <div algorithm="read-the-imports">
   To <dfn>read the imports</dfn> from a WebAssembly module |module| from imports object |importObject|, perform the following steps:
-<<<<<<< HEAD
-    1. If |module|.[=𝗂𝗆𝗉𝗈𝗋𝗍𝗌=] is not an empty list, and |importObject| is undefined, throw a {{TypeError}} exception.
-    1. Let |imports| be an empty [=list=] of [=external value=]s.
-    1. For each (|moduleName|, |componentName|, |externtype|) in [=module_imports=](|module|), do
-=======
     1. If |module|.[=imports=] [=list/is empty|is not empty=], and |importObject| is undefined, throw a {{TypeError}} exception.
     1. Let |imports| be « ».
     1. [=list/iterate|For each=] (|moduleName|, |componentName|, |externtype|) of [=module_imports=](|module|),
->>>>>>> 66223270
         1. Let |o| be ? [=Get=](|importObject|, |moduleName|).
         1. If [=Type=](|o|) is not Object, throw a {{TypeError}} exception.
         1. Let |v| be ? [=Get=](|o|, |componentName|).
@@ -409,39 +369,6 @@
             1. Otherwise,
                 1. [=Create a host function=] from |v| and |functype|, and let |funcaddr| be the result.
                 1. Let |index| be the number of external functions in |imports|. This value |index| is known as the <dfn>index of the host function</dfn> |funcaddr|.
-<<<<<<< HEAD
-            1. Let |externfunc| be the [=external value=] [=external value|𝖿𝗎𝗇𝖼=] |funcaddr|.
-            1. [=Append=] |externfunc| to |imports|.
-        1. If |externtype| is of the form [=𝗀𝗅𝗈𝖻𝖺𝗅=] <var ignore>mut</var> |valtype|,
-            1. If [=Type=](|v|) is [=Number=],
-                1. If |valtype| is [=𝗂𝟨𝟦=], throw a {{LinkError}} exception.
-                1. Let |value| be [=ToWebAssemblyValue=](|v|, |valtype|)
-                1. Let |store| be the [=surrounding agent=]'s [=associated store=].
-                1. Let (|store|, |globaladdr|) be [=alloc_global=](|store|, [=const=] |valtype|, |value|).
-                1. Set the [=surrounding agent=]'s [=associated store=] to |store|.
-            1. If |v| is a {{Global}} instance,
-                1. Let |globaladdr| be |v|.\[[Global]]
-            1. Otherwise,
-                1. Throw a {{LinkError}} exception.
-            1. Let |externglobal| be [=external value|𝗀𝗅𝗈𝖻𝖺𝗅=] |globaladdr|.
-            1. [=Append=] |externglobal| to |imports|.
-        1. If |externtype| is of the form [=𝗆𝖾𝗆=] <var ignore>memtype</var>,
-            1. If |v| is not a {{Memory}} object, throw a {{LinkError}} exception.
-            1. Note: [=instantiate_module=] invoked below will check the imported {{Memory}}'s size against the importing module's requirements.
-            1. Let |externmem| be the [=external value=] [=external value|𝗆𝖾𝗆=]  |v|.\[[Memory]].
-            1. [=Append=] |externmem| to |imports|.
-        1. Otherwise, |externtype| is of the form [=𝗍𝖺𝖻𝗅𝖾=] <var ignore>tabletype</var>,
-            1. If |v| is not a {{Table}} instance, throw a {{LinkError}} exception.
-            1. Note: The table's length, etc. is checked by [=instantiate_module=] invoked below.
-            1. Let |tableaddr| be |v|.\[[Table]]
-            1. Let |externtable| be the [=external value=] [=external value|𝗍𝖺𝖻𝗅𝖾=] |tableaddr|.
-            1. [=Append=] |externtable| to |imports|.
-    1. Return |imports|.
-</div>
-
-<div algorithm>
-  To <dfn>create an instance object</dfn> from a WebAssembly module |module| and instance |instance|, perform the following steps:
-=======
             1. Let |externfunc| be the [=external value=] [=external value|func=] |funcaddr|.
             1. [=list/Append=] |externfunc| to |imports|.
         1. If |externtype| is of the form [=global=] <var ignore>mut</var> |valtype|,
@@ -478,31 +405,10 @@
 
 <div algorithm>
   To <dfn>create an exports object</dfn> from a WebAssembly module |module| and instance |instance|, perform the following steps:
->>>>>>> 66223270
     1. Let |exportsObject| be ! [=ObjectCreate=](null).
     1. [=list/iterate|For each=] (|name|, |externtype|) of [=module_exports=](|module|),
         1. Let |externval| be [=instance_export=](|instance|, |name|).
         1. Assert: |externval| is not [=error=].
-<<<<<<< HEAD
-        1. If |externtype| is of the form [=𝖿𝗎𝗇𝖼=] <var ignore>functype</var>,
-            1. Assert: |externval| is of the form [=external value|𝖿𝗎𝗇𝖼=] |funcaddr|.
-            1. Let [=external value|𝖿𝗎𝗇𝖼=] |funcaddr| be |externval|.
-            1. Let |func| be the result of creating [=a new Exported Function=] from |funcaddr|.
-            1. Let |value| be |func|.
-        1. If |externtype| is of the form [=𝗀𝗅𝗈𝖻𝖺𝗅=] <var ignore>globaltype</var>,
-            1. Assert: |externval| is of the form [=external value|𝗀𝗅𝗈𝖻𝖺𝗅=] |globaladdr|.
-            1. Let [=external value|𝗀𝗅𝗈𝖻𝖺𝗅=] |globaladdr| be |externval|.
-            1. Let |global| be [=create a global object|a new Global object=] created from |globaladdr|.
-            1. Let |value| be |global|.
-        1. If |externtype| is of the form [=𝗆𝖾𝗆=] <var ignore>memtype</var>,
-            1. Assert: |externval| is of the form [=external value|𝗆𝖾𝗆=] |memaddr|.
-            1. Let [=external value|𝗆𝖾𝗆=] |memaddr| be |externval|.
-            1. Let |memory| be [=create a memory object|a new Memory object=] created from |memaddr|.
-            1. Let |value| be |memory|.
-        1. Otherwise, |externtype| is of the form [=𝗍𝖺𝖻𝗅𝖾=] <var ignore>tabletype</var>,
-            1. Assert: |externval| is of the form [=external value|𝗍𝖺𝖻𝗅𝖾=] |tableaddr|.
-            1. Let [=external value|𝗍𝖺𝖻𝗅𝖾=] |tableaddr| be |externval|.
-=======
         1. If |externtype| is of the form [=func=] <var ignore>functype</var>,
             1. Assert: |externval| is of the form [=external value|func=] |funcaddr|.
             1. Let [=external value|func=] |funcaddr| be |externval|.
@@ -521,7 +427,6 @@
         1. If |externtype| is of the form [=table=] <var ignore>tabletype</var>,
             1. Assert: |externval| is of the form [=external value|table=] |tableaddr|.
             1. Let [=external value|table=] |tableaddr| be |externval|.
->>>>>>> 66223270
             1. Let |table| be [=create a Table object|a new Table object=] created from |tableaddr|.
             1. Let |value| be |table|.
         1. Let |status| be ! [=CreateDataProperty=](|exportsObject|, |name|, |value|).
@@ -529,44 +434,6 @@
 
         Note: the validity and uniqueness checks performed during [=WebAssembly module validation=] ensure that each property name is valid and no properties are defined twice.
     1. Perform ! [=SetIntegrityLevel=](|exportsObject|, `"frozen"`).
-<<<<<<< HEAD
-    1. Return a new {{Instance}} object whose internal \[[Instance]] slot is set to |instance| and the \[[Exports]] slot to |exportsObject|.
-</div>
-
-<div algorithm>
-  To <dfn>instantiate the core of a WebAssembly module</dfn> from a module |module| and imports |imports|, perform the following steps:
-
-      1. Let |store| be the [=surrounding agent=]'s [=associated store=].
-      1. Let (|store|, |instance|) be [=instantiate_module=](|store|, |module|, |imports|).
-      1. If |instance| is [=error=], throw an appropriate exception type:
-          * A {{LinkError}} exception for most cases which occur during linking.
-          * If the error came when running the start function, throw a {{RuntimeError}} for most errors which occur from WebAssembly, or the error object propagated from inner ECMAScript code.
-          * Another error type if appropriate, for example an out-of-memory exception, as documented in <a href="#errors">the WebAssembly error mapping</a>.
-      1. Set the [=surrounding agent=]'s [=associated store=] to |store|.
-      1. Return |instance|.
-</div>
-
-<div algorithm="instantiate">
-  To <dfn>asynchronously instantiate a WebAssembly module</dfn> from a {{Module}} |moduleObject| and imports |importObject|, perform the following steps:
-    1. Let |module| be |moduleObject|.\[[Module]].
-    1. Let |promise| be [=a new promise=].
-    1. [=Read the imports=] of |module| with imports |importObject|, and let |imports| be the result. If this operation throws an exception, catch it, [=reject=] |promise| with the exception, and return |promise|.
-    1. Run the following steps [=in parallel=]:
-        1. Note: Implementation-specific work may be performed here.
-        1. [=Queue a task=] to perform the following steps:
-            1. [=Instantiate the core of a WebAssembly module=] |module| with |imports|, and let |instance| be the result. If this operation throws an exception, catch it and [=reject=] |promise| with the exception.
-            1. [=Create an instance object=] from |module| and |instance|, and let the result be |instanceObject|. If this operation throws an exception, catch it and [=reject=] |promise| with the exception.
-            1. [=Resolve=] |promise| with |instanceObject|.
-    1. Return |promise|.
-</div>
-
-<div>
-  To <dfn>synchronously instantiate a WebAssembly module</dfn> from a {{Module}} |moduleObject| and imports |importObject|, perform the following steps:
-    1. Let |module| be |moduleObject|.\[[Module]].
-    1. [=Read the imports=] of |module| with imports |importObject|, and let |imports| be the result.
-    1. [=Instantiate the core of a WebAssembly module=] |module| with |imports|, and let |instance| be the result.
-    1. [=Create an instance object=] from |module| and |instance|, and let the result be |instanceObject|.
-=======
     1. Return |exportsObject|.
 </div>
 
@@ -614,7 +481,6 @@
     1. [=Instantiate the core of a WebAssembly module=] |module| with |imports|, and let |instance| be the result.
     1. Let |instanceObject| be a [=/new=] {{Instance}}.
     1. [=initialize an instance object|Initialize=] |instanceObject| from |module| and |instance|.
->>>>>>> 66223270
     1. Return |instanceObject|.
 </div>
 
@@ -623,21 +489,14 @@
 
     1. Let |promise| be [=a new promise=].
     1. [=Upon fulfillment=] of |promiseOfModule| with value |module|:
-<<<<<<< HEAD
-        1. [=asynchronously instantiate a WebAssembly module|Instantiate the WebAssembly module=] |module| importing |importObject|, and let |innerPromise| be the result.
-        1. [=Upon fulfillment=] of |innerPromise| with value |instance|.
-            1. Let |result| be a {{WebAssemblyInstantiatedSource}} dictionary with {{WebAssemblyInstantiatedSource/module}} set to |module| and {{WebAssemblyInstantiatedSource/instance}} set to |instance|.
-            1. [=Resolve=] |promise| with |result|.
-        1. [=Upon rejection=] of |innerPromise| with reason |reason|:
-            1. [=Reject=] |promise| with |reason|.
-=======
         1. [=instantiate a WebAssembly module|Instantiate the WebAssembly module=] |module| importing |importObject|, and let |instance| be the result.  If this throws an exception, catch it, [=reject=] |promise| with the exception, and abort these substeps.
         1. Let |result| be the {{WebAssemblyInstantiatedSource}} value «[ "{{WebAssemblyInstantiatedSource/module}}" → |module|, "{{WebAssemblyInstantiatedSource/instance}}" → |instance| ]».
         1. [=Resolve=] |promise| with |result|.
->>>>>>> 66223270
     1. [=Upon rejection=] of |promiseOfModule| with reason |reason|:
         1. [=Reject=] |promise| with |reason|.
     1. Return |promise|.
+
+    Note: It would be valid to perform certain parts of the instantiation [=in parallel=], but several parts need to happen in the event loop, including JavaScript operations to access the |importObject| and execution of the start function.
 </div>
 
 <div algorithm>
@@ -678,10 +537,7 @@
 
 [LegacyNamespace=WebAssembly, Exposed=(Window,Worker,Worklet)]
 interface Module {
-<<<<<<< HEAD
-=======
   constructor(BufferSource bytes);
->>>>>>> 66223270
   static sequence&lt;ModuleExportDescriptor> exports(Module moduleObject);
   static sequence&lt;ModuleImportDescriptor> imports(Module moduleObject);
   static sequence&lt;ArrayBuffer> customSections(Module moduleObject, DOMString sectionName);
@@ -721,21 +577,12 @@
 <div algorithm>
     The <dfn method for="Module">customSections(|moduleObject|, |sectionName|)</dfn> method, when invoked, performs the following steps:
     1. Let |bytes| be |moduleObject|.\[[Bytes]].
-<<<<<<< HEAD
-    1. Let |customSections| be an empty [=list=] of {{ArrayBuffer}}s.
-    1. For each [=custom section=] |customSection| in |bytes|, interpreted according to the [=module grammar=],
-        1. Let |name| be the <code>name</code> of |customSection|, [=UTF-8 decode without BOM or fail|decoded as UTF-8=].
-        1. Assert: |name| is not failure (|moduleObject|.\[[Module]] is [=valid=]).
-        1. If |name| equals |sectionName| as string values,
-            1. [=Append=] a new {{ArrayBuffer}} containing a copy of the bytes in |bytes| for the range matched by this [=customsec=] production.
-=======
     1. Let |customSections| be « ».
     1. [=list/iterate|For each=] [=custom section=] |customSection| of |bytes|, interpreted according to the [=module grammar=],
         1. Let |name| be the <code>name</code> of |customSection|, [=UTF-8 decode without BOM or fail|decoded as UTF-8=].
         1. Assert: |name| is not failure (|moduleObject|.\[[Module]] is [=valid=]).
         1. If |name| equals |sectionName| as string values,
             1. [=list/Append=] a new {{ArrayBuffer}} containing a copy of the bytes in |bytes| for the range matched by this [=customsec=] production to |customSections|.
->>>>>>> 66223270
     1. Return |customSections|.
 </div>
 
@@ -745,14 +592,8 @@
     1. Let |stableBytes| be a [=get a copy of the buffer source|copy of the bytes held by the buffer=] |bytes|.
     1. [=Compile a WebAssembly module|Compile the WebAssembly module=] |stableBytes| and store the result as |module|.
     1. If |module| is [=error=], throw a {{CompileError}} exception.
-<<<<<<< HEAD
-    1. [=Construct a WebAssembly module object=] from |module| and |stableBytes|, and return the result.
-
-Note: Some implementations may enforce a size limitation on |bytes|. Use of this API is discouraged, in favor of asynchronous APIs.
-=======
     1. Set **this**.\[[Module]] to |module|.
     1. Set **this**.\[[Bytes]] to |stableBytes|.
->>>>>>> 66223270
 </div>
 
 <h3 id="instances">Instances</h3>
@@ -766,17 +607,11 @@
 </pre>
 
 <div algorithm>
-<<<<<<< HEAD
-    The <dfn constructor for="Instance">Instance(|module|, |importObject|)</dfn> constructor, when invoked, [=synchronously instantiate a WebAssembly module|synchronously instantiates the WebAssembly module=] |module| importing |importObject| and returns the result.
-
-Note: The use of this synchronous API is discouraged, as some implementations sometimes do long-running compilation work when instantiating.
-=======
   The <dfn constructor for="Instance">Instance(|module|, |importObject|)</dfn> constructor, when invoked, runs the following steps:
     1. Let |module| be |module|.\[[Module]].
     1. [=Read the imports=] of |module| with imports |importObject|, and let |imports| be the result.
     1. [=Instantiate the core of a WebAssembly module=] |module| with |imports|, and let |instance| be the result.
     1. [=initialize an instance object|Initialize=] **this** from |module| and |instance|.
->>>>>>> 66223270
 </div>
 
 <div algorithm>
@@ -826,44 +661,22 @@
 </div>
 
 <div algorithm>
-    To <dfn>create a memory buffer</dfn> from a [=memory address=] |memaddr|, perform the following steps:
-
-    1. Let |block| be a [=Data Block=] which is [=identified with=] the underlying memory of |memaddr|.
-    1. Let |buffer| be a new {{ArrayBuffer}} whose \[[ArrayBufferData]] is |block| and \[[ArrayBufferByteLength]] is set to the length of |block|.
-    1. Set |buffer|.\[[ArrayBufferDetachKey]] to "WebAssembly.Memory".
-    1. Return |buffer|.
-</div>
-
-<div algorithm>
     To <dfn>create a memory object</dfn> from a [=memory address=] |memaddr|, perform the following steps:
 
     1. Let |map| be the [=surrounding agent=]'s associated [=Memory object cache=].
     1. If |map|[|memaddr|] [=map/exists=],
         1. Return |map|[|memaddr|].
-<<<<<<< HEAD
-    1. Let |buffer| be a the result of [=create a memory buffer|creating a memory buffer=] from |memaddr|.
-    1. Let |memory| be a new {{Memory}} instance with \[[Memory]] set to |memaddr| and \[[BufferObject]] set to |buffer|.
-    1. [=map/Set=] |map|[|memaddr|] to |memory|.
-=======
     1. Let |memory| be a [=/new=] {{Memory}}.
     1. [=initialize a memory object|Initialize=] |memory| from |memaddr|.
->>>>>>> 66223270
     1. Return |memory|.
 </div>
 
 <div algorithm>
     The <dfn constructor for="Memory">Memory(|descriptor|)</dfn> constructor, when invoked, performs the following steps:
-<<<<<<< HEAD
-    1. let |initial| be |descriptor|["initial"].
-    1. If |descriptor|["maximum"] is [=present=], let |maximum| be |descriptor|["maximum"]; otherwise, let |maximum| be empty.
-    1. If |maximum| is not empty and |maximum| &lt; |initial|, throw a {{RangeError}} exception.
-    1. Let |memtype| be { min |initial|, max |maximum| }
-=======
     1. Let |initial| be |descriptor|["initial"].
     1. If |descriptor|["maximum"] [=map/exists=], let |maximum| be |descriptor|["maximum"]; otherwise, let |maximum| be empty.
     1. If |maximum| is not empty and |maximum| &lt; |initial|, throw a {{RangeError}} exception.
     1. Let |memtype| be { min |initial|, max |maximum| }.
->>>>>>> 66223270
     1. Let |store| be the [=surrounding agent=]'s [=associated store=].
     1. Let (|store|, |memaddr|) be [=mem_alloc=](|store|, |memtype|). If allocation fails, throw a {{RangeError}} exception.
     1. Set the [=surrounding agent=]'s [=associated store=] to |store|.
@@ -877,20 +690,12 @@
     1. Assert: |map|[|memaddr|] [=map/exists=].
     1. Let |memory| be |map|[|memaddr|].
     1. Perform ! [=DetachArrayBuffer=](|memory|.\[[BufferObject]], "WebAssembly.Memory").
-<<<<<<< HEAD
-    1. Let |buffer| be a the result of [=create a memory buffer|creating a memory buffer=] from |memaddr|.
-=======
     1. Let |buffer| be the result of [=create a memory buffer|creating a memory buffer=] from |memaddr|.
->>>>>>> 66223270
     1. Set |memory|.\[[BufferObject]] to |buffer|.
 </div>
 
 <div algorithm=dom-Memory-grow>
     The <dfn method for="Memory">grow(|delta|)</dfn> method, when invoked, performs the following steps:
-<<<<<<< HEAD
-    1. Let |memory| be the Memory instance.
-=======
->>>>>>> 66223270
     1. Let |store| be the [=surrounding agent=]'s [=associated store=].
     1. Let |memaddr| be **this**.\[[Memory]].
     1. Let |ret| be the [=mem_size=](|store|, |memaddr|).
@@ -904,11 +709,7 @@
 Immediately after a WebAssembly [=memory.grow=] instruction executes, perform the following steps:
 
 <div algorithm="memory.grow">
-<<<<<<< HEAD
-    1. If the top of the stack is not [=𝗂𝟥𝟤.𝖼𝗈𝗇𝗌𝗍=] (−1), then:
-=======
     1. If the top of the stack is not [=i32.const=] (−1),
->>>>>>> 66223270
         1. Let |frame| be the [=current frame=].
         1. Assert: due to validation, |frame|.[=frame/module=].[=moduleinst/memaddrs=][0] exists.
         1. Let |memaddr| be the memory address |frame|.[=frame/module=].[=moduleinst/memaddrs=][0].
@@ -916,11 +717,7 @@
 </div>
 
 <div algorithm>
-<<<<<<< HEAD
-    The getter of the <dfn attribute for="Memory">buffer</dfn> attribute of {{Memory}} returns the receiver's \[[BufferObject]] internal slot.
-=======
     The getter of the <dfn attribute for="Memory">buffer</dfn> attribute of {{Memory}} returns **this**.\[[BufferObject]].
->>>>>>> 66223270
 </div>
 
 <h3 id="tables">Tables</h3>
@@ -966,26 +763,12 @@
     1. Let |map| be the [=surrounding agent=]'s associated [=Table object cache=].
     1. If |map|[|tableaddr|] [=map/exists=],
         1. Return |map|[|tableaddr|].
-<<<<<<< HEAD
-    1. Let |store| be the [=surrounding agent=]'s [=associated store=].
-    1. Let |values| be a list whose length is [=size_table=](|store|, |tableaddr|) where each element is null.
-    1. Let |table| be a new {{Table}} instance with \[[Table]] set to |tableaddr| and \[[Values]] set to |values|.
-    1. [=map/Set=] |map|[|tableaddr|] to |table|.
-=======
     1. Let |table| be a [=/new=] {{Table}}.
     1. [=initialize a table object|Initialize=] |table| from |tableaddr|.
->>>>>>> 66223270
     1. Return |table|.
 </div>
 
 <div algorithm>
-<<<<<<< HEAD
-    The <dfn constructor for="Table">Table(|descriptor|)</dfn> constructor, when invoked, performs the following steps:
-    1. let |initial| be |descriptor|["initial"].
-    1. If |descriptor|["maximum"] is [=present=], let |maximum| be |descriptor|["maximum"]; otherwise, let |maximum| be empty.
-    1. If |maximum| is not empty and |maximum| &lt; |initial|, throw a {{RangeError}} exception.
-    1. Let |type| be the [=table type=] {[=table type|𝗆𝗂𝗇=] n, [=table type|𝗆𝖺𝗑=] |maximum|} [=table type|𝖺𝗇𝗒𝖿𝗎𝗇𝖼=].
-=======
     The <dfn constructor for="Table">Table(|descriptor|, |value|)</dfn> constructor, when invoked, performs the following steps:
     1. Let |elementType| be [=ToValueType=](|descriptor|["element"]).
     1. If |elementType| is not a [=reftype=],
@@ -998,7 +781,6 @@
     1. Otherwise,
         1. Let |ref| be ? [=ToWebAssemblyValue=](|value|, |elementType|).
     1. Let |type| be the [=table type=] {[=table type|min=] |initial|, [=table type|ma𝗑=] |maximum|} |elementType|.
->>>>>>> 66223270
     1. Let |store| be the [=surrounding agent=]'s [=associated store=].
     1. Let (|store|, |tableaddr|) be [=table_alloc=](|store|, |type|, |ref|). <!-- TODO(littledan): Report allocation failure https://github.com/WebAssembly/spec/issues/584 -->
     1. Set the [=surrounding agent=]'s [=associated store=] to |store|.
@@ -1006,13 +788,6 @@
 </div>
 
 <div algorithm=dom-Table-grow>
-<<<<<<< HEAD
-    The <dfn method for="Table">grow(|delta|)</dfn> method, when invoked, performs the following steps:
-    1. Let |tableaddr| be the Table instance's \[[Table]] internal slot.
-    1. Let |initialSize| be the length of the Table instance's \[[Values]] internal slot.
-    1. Let |store| be the [=surrounding agent=]'s [=associated store=].
-    1. Let |result| be [=grow_table=](|store|, |tableaddr|, |delta|).
-=======
     The <dfn method for="Table">grow(|delta|, |value|)</dfn> method, when invoked, performs the following steps:
     1. Let |tableaddr| be **this**.\[[Table]].
     1. Let |store| be the [=surrounding agent=]'s [=associated store=].
@@ -1023,16 +798,11 @@
     1. Otherwise,
         1. Let |ref| be ? [=ToWebAssemblyValue=](|value|, |elementType|).
     1. Let |result| be [=table_grow=](|store|, |tableaddr|, |delta|, |ref|).
->>>>>>> 66223270
     1. If |result| is [=error=], throw a {{RangeError}} exception.
 
         Note: The above exception can happen due to either insufficient memory or an invalid size parameter.
 
     1. Set the [=surrounding agent=]'s [=associated store=] to |result|.
-<<<<<<< HEAD
-    1. [=Append=] null to the Table instance's \[[Values]] internal slot |delta| times.
-=======
->>>>>>> 66223270
     1. Return |initialSize|.
 </div>
 
@@ -1045,32 +815,19 @@
 
 <div algorithm>
     The <dfn method for="Table">get(|index|)</dfn> method, when invoked, performs the following steps:
-<<<<<<< HEAD
-    1. Let |values| be the Table instance's \[[Values]] internal slot.
-    1. Let |size| be the length of |values|.
-    1. If |index| &ge; |size|, throw a {{RangeError}} exception.
-    1. Return |values|[|index|].
-=======
     1. Let |tableaddr| be **this**.\[[Table]].
     1. Let |store| be the [=surrounding agent=]'s [=associated store=].
     1. Let |result| be [=table_read=](|store|, |tableaddr|, |index|).
     1. If |result| is [=error=], throw a {{RangeError}} exception.
     1. Return [=ToJSValue=](|result|).
->>>>>>> 66223270
 </div>
 
 <div algorithm>
     The <dfn method for="Table">set(|index|, |value|)</dfn> method, when invoked, performs the following steps:
-<<<<<<< HEAD
-    1. Let |tableaddr| be the Table instance's \[[Table]] internal slot.
-    1. Let |values| be the Table instance's \[[Values]] internal slot.
-    1. If |value| is null, let |funcaddr| be an empty [=function element=].
-=======
     1. Let |tableaddr| be **this**.\[[Table]].
     1. Let (<var ignore>limits</var>, |elementType|) be [=table_type=](|tableaddr|).
     1. If |value| is missing,
         1. Let |ref| be [=DefaultValue=](|elementType|).
->>>>>>> 66223270
     1. Otherwise,
         1. Let |ref| be ? [=ToWebAssemblyValue=](|value|, |elementType|).
     1. Let |store| be the [=surrounding agent=]'s [=associated store=].
@@ -1197,107 +954,6 @@
     1. Return [=GetGlobalValue=](**this**).
 </div>
 
-<h3 id="globals">Globals</h3>
-
-<pre class="idl">
-dictionary GlobalDescriptor {
-  required USVString value;
-  boolean mutable = false;
-};
-
-[LegacyNamespace=WebAssembly, Constructor(GlobalDescriptor descriptor, optional any v), Exposed=(Window,Worker,Worklet)]
-interface Global {
-  any valueOf();
-  attribute any value;
-};
-</pre>
-
-<div>
-A {{Global}} object represents a single [=global instance=]
-which can be simultaneously referenced by multiple {{Instance}} objects. Each
-{{Global}} object has one internal slot:
-
-    * \[[Global]] : a [=global address=]
-</div>
-
-<div algorithm>
-    To <dfn>create a global object</dfn> from a [=global address=] |globaladdr|, perform the following steps:
-    1. Let |map| be the current [=agent=]'s associated [=Global object cache=].
-    1. If |map|[|globaladdr|] [=map/exists=],
-        1. Return |map|[|globaladdr|].
-    1. Let |global| be a new {{Global}} instance with \[[Global]] set to |globaladdr|.
-    1. [=map/Set=] |map|[|globaladdr|] to |global|.
-    1. Return |global|.
-</div>
-
-<div algorithm>
-    The algorithm <dfn>ToValueType</dfn>(|s|) performs the following steps:
-    1. If |s| equals "i32", return [=𝗂𝟥𝟤=].
-    1. If |s| equals "i64", return [=𝗂𝟨𝟦=].
-    1. If |s| equals "f32", return [=𝖿𝟥𝟤=].
-    1. If |s| equals "f64", return [=𝖿𝟨𝟦=].
-    1. Otherwise, throw a {{TypeError}} exception.
-</div>
-
-<div algorithm>
-    The algorithm <dfn>DefaultValue</dfn>(|valuetype|) performs the following steps:
-    1. If |valuetype| equals [=𝗂𝟥𝟤=], return [=𝗂𝟥𝟤.𝖼𝗈𝗇𝗌𝗍=] 0.
-    1. If |valuetype| equals [=𝗂𝟨𝟦=], return [=𝗂𝟨𝟦.𝖼𝗈𝗇𝗌𝗍=] 0.
-    1. If |valuetype| equals [=𝖿𝟥𝟤=], return [=𝖿𝟥𝟤.𝖼𝗈𝗇𝗌𝗍=] 0.
-    1. If |valuetype| equals [=𝖿𝟨𝟦=], return [=𝖿𝟨𝟦.𝖼𝗈𝗇𝗌𝗍=] 0.
-    1. Assert: This step is not reached.
-</div>
-
-<div algorithm>
-    The <dfn constructor for="Global">Global(|descriptor|, |v|)</dfn> constructor, when invoked, performs the following steps:
-    1. Let |mutable| be |descriptor|["mutable"].
-    1. Let |valuetype| be [=ToValueType=](|descriptor|["value"]).
-    1. If |v| is undefined,
-        1. let |value| be [=DefaultValue=](|valuetype|).
-    1. Otherwise,
-        1. If |valuetype| is [=𝗂𝟨𝟦=], throw a {{TypeError}} exception.
-        1. Let |value| be [=ToWebAssemblyValue=](|v|, |valuetype|).
-    1. If |mutable| is true, let |globaltype| be [=var=] |valuetype|; otherwise, let |globaltype| be [=const=] |valuetype|.
-    1. Let |store| be the current agent's [=associated store=].
-    1. Let (|store|, |globaladdr|) be [=alloc_global=](|store|, |globaltype|, |value|). <!-- TODO(littledan): Report allocation failure https://github.com/WebAssembly/spec/issues/584 -->
-    1. Set the current agent's [=associated store=] to |store|.
-    1. [=Create a global object=] from the global address |globaladdr| and return the result.
-</div>
-
-<div algorithm>
-    The algorithm <dfn>GetGlobalValue</dfn>({{Global}} |global|) performs the following steps:
-    1. Let |store| be the current agent's [=associated store=].
-    1. Let |globaladdr| be |global|.\[[Global]].
-    1. Let |globaltype| be [=type_global=](|store|, |globaladdr|).
-    1. If |globaltype| is of the form <var ignore>mut</var> [=𝗂𝟨𝟦=], throw a {{TypeError}}.
-    1. Let |value| be [=read_global=](|store|, |globaladdr|).
-    1. Return [=ToJSValue=](|value|).
-</div>
-
-<div algorithm>
-    The getter of the <dfn attribute for="Global">value</dfn> attribute of {{Global}}, when invoked, performs the following steps:
-    1. Let |global| be the {{Global}} instance.
-    1. Return [=GetGlobalValue=](|global|).
-
-    The setter of the value attribute of {{Global}}, when invoked with a value |v|, performs the following steps:
-    1. Let |global| be the {{Global}} instance.
-    1. Let |store| be the current agent's [=associated store=].
-    1. Let |globaladdr| be |global|.\[[Global]].
-    1. Let |globaltype| be [=type_global=](|store|, |globaladdr|), where |globaltype| is of the form |mut| |valuetype|.
-    1. If |mut| is [=const=], throw a {{TypeError}}.
-    1. If |valuetype| is [=𝗂𝟨𝟦=], throw a {{TypeError}}.
-    1. Let |value| be [=ToWebAssemblyValue=](|v|, |valuetype|).
-    1. Let |store| be [=write_global=](|store|, |globaladdr|, |value|).
-    1. If |store| is [=error=], throw a {{RangeError}} exception.
-    1. Set the current agent's [=associated store=] to |store|.
-</div>
-
-<div algorithm>
-    The <dfn method for="Global">valueOf()</dfn> method, when invoked, performs the following steps:
-    1. Let |global| be the {{Global}} instance.
-    1. Return [=GetGlobalValue=](|global|).
-</div>
-
 <h3 id="exported-function-exotic-objects">Exported Functions</h3>
 
 A WebAssembly function is made available in JavaScript as an <dfn>Exported Function</dfn>.
@@ -1308,13 +964,8 @@
   The <dfn>name of the WebAssembly function</dfn> |funcaddr| is found by performing the following steps:
 
     1. Let |store| be the [=surrounding agent=]'s [=associated store=].
-<<<<<<< HEAD
-    1. Let |funcinst| be |store|.𝖿𝗎𝗇𝖼𝗌[|funcaddr|].
-    1. If |funcinst| is of the form {𝗍𝗒𝗉𝖾 <var ignore>functype</var>, 𝗁𝗈𝗌𝗍𝖼𝗈𝖽𝖾 |hostfunc|},
-=======
     1. Let |funcinst| be |store|.funcs[|funcaddr|].
     1. If |funcinst| is of the form {type <var ignore>functype</var>, hostcode |hostfunc|},
->>>>>>> 66223270
         1. Assert: |hostfunc| is a JavaScript object and [=IsCallable=](|hostfunc|) is true.
         1. Let |index| be the [=index of the host function=] |funcaddr|.
     1. Otherwise,
@@ -1335,15 +986,9 @@
     1. Let |function| be [=CreateBuiltinFunction=](|realm|, |steps|, [=%FunctionPrototype%=], &laquo; \[[FunctionAddress]] &raquo;).
     1. Set |function|.\[[FunctionAddress]] to |funcaddr|.
     1. Let |store| be the [=surrounding agent=]'s [=associated store=].
-<<<<<<< HEAD
-    1. Let |functype| be [=type_func=](|store|, |funcaddr|).
-    1. Let [|paramTypes|] → [<var ignore>resultTypes</var>] be |functype|.
-    1. Let |arity| be the length of |paramTypes|.
-=======
     1. Let |functype| be [=func_type=](|store|, |funcaddr|).
     1. Let [|paramTypes|] → [<var ignore>resultTypes</var>] be |functype|.
     1. Let |arity| be |paramTypes|'s [=list/size=].
->>>>>>> 66223270
     1. Perform ! [=SetFunctionLength=](|function|, |arity|).
     1. Let |name| be the [=name of the WebAssembly function=] |funcaddr|.
     1. Perform ! [=SetFunctionName=](|function|, |name|).
@@ -1359,24 +1004,11 @@
     1. Let [|parameters|] → [<var ignore>results</var>] be |functype|.
     1. Let |args| be « ».
     1. Let |i| be 0.
-<<<<<<< HEAD
-    1. For each type |t| of |parameters|,
-        1. If the length of |argValues| &gt; |i|, let |arg| be |argValues|[|i|].
-=======
     1. [=list/iterate|For each=] |t| of |parameters|,
         1. If |argValues|'s [=list/size=] &gt; |i|, let |arg| be |argValues|[|i|].
->>>>>>> 66223270
         1. Otherwise, let |arg| be undefined.
         1. [=list/Append=] [=ToWebAssemblyValue=](|arg|, |t|) to |args|.
         1. Set |i| to |i| + 1.
-<<<<<<< HEAD
-    1. Let |argsSeq| be a WebAssembly [=sequence=] containing the elements of |args|.
-    1. Let (|store|, |ret|) be the result of [=invoke_func=](|store|, |funcaddr|, |argsSeq|).
-    1. Set the [=surrounding agent=]'s [=associated store=] to |store|.
-    1. If |ret| is [=error=], throw an exception. This exception should be a WebAssembly {{RuntimeError}} exception, unless otherwise indicated by <a href="#errors">the WebAssembly error mapping</a>.
-    1. If |ret| is empty, return undefined.
-    1. Otherwise, return [=ToJSValue=](|v|), where |v| is the singular element of |ret|.
-=======
     1. Let (|store|, |ret|) be the result of [=func_invoke=](|store|, |funcaddr|, |args|).
     1. Set the [=surrounding agent=]'s [=associated store=] to |store|.
     1. If |ret| is [=error=], throw an exception. This exception should be a WebAssembly {{RuntimeError}} exception, unless otherwise indicated by <a href="#errors">the WebAssembly error mapping</a>.
@@ -1388,7 +1020,6 @@
         1. [=list/iterate|For each=] |r| of |ret|,
             1. [=list/Append=] [=ToJSValue=](|r|) to |values|.
         1. Return [=CreateArrayFromList=](|values|).
->>>>>>> 66223270
 </div>
 
 Note: [=call an Exported Function|Calling an Exported Function=] executes in the \[[Realm]] of the callee Exported Function, as per the definition of [=built-in function objects=].
@@ -1396,29 +1027,6 @@
 Note: Exported Functions do not have a \[[Construct]] method and thus it is not possible to call one with the `new` operator.
 
 <div algorithm>
-<<<<<<< HEAD
-  To <dfn>run a host function</dfn> from the JavaScript object |func| and type |functype|, perform the following steps:
-
-    1. Let [|parameters|] → [|results|] be |functype|.
-    1. Assert: |results|'s [=list/size=] is at most one.
-    1. If either |parameters| or |results| contains [=𝗂𝟨𝟦=], throw a {{TypeError}}.
-    1. Let |arguments| be a [=list=] of the arguments of the invocation of this function.
-    1. Let |jsArguments| be an empty [=list=].
-    1. For each |arg| in |arguments|,
-        1. [=list/Append=] ! [=ToJSValue=](|arg|) to |jsArguments|.
-    1. Let |ret| be ? [=Call=](|func|, undefined, |jsArguments|).
-    1. If |results| is [=list/empty=], return undefined.
-    1. Otherwise, return ? [=ToWebAssemblyValue=](|ret|, |results|[0]).
-</div>
-
-<div algorithm>
-  To <dfn>create a host function</dfn> from the JavaScript object |func| and type |functype|, perform the following steps:
-
-    1. Let |hostfunc| be a [=host function=] which performs the following steps when called:
-        1. Let |result| be the result of [=run a host function|running a host function=] from |func| and |functype|.
-        1. Assert: |result|.\[[Type]] is throw or return.
-        1. If |result|.\[[Type]] is [=throw=], then trigger a WebAssembly trap, and propagate |result|.\[[Value]] to the enclosing JavaScript.
-=======
   To <dfn>run a host function</dfn> from the JavaScript object |func|, type |functype|, and [=list=] of [=WebAssembly values=] |arguments|, perform the following steps:
 
     1. Let [<var ignore>parameters</var>] → [|results|] be |functype|.
@@ -1455,7 +1063,6 @@
         1. [=Clean up after running script=] with |relevant settings|.
         1. Assert: |result|.\[[Type]] is <emu-const>throw</emu-const> or <emu-const>normal</emu-const>.
         1. If |result|.\[[Type]] is <emu-const>throw</emu-const>, then trigger a WebAssembly trap, and propagate |result|.\[[Value]] to the enclosing JavaScript.
->>>>>>> 66223270
         1. Otherwise, return |result|.\[[Value]].
     1. Let |store| be the [=surrounding agent=]'s [=associated store=].
     1. Let (|store|, |funcaddr|) be [=func_alloc=](|store|, |functype|, |hostfunc|).
@@ -1481,37 +1088,21 @@
 
 <div algorithm>
 
-<<<<<<< HEAD
-1. Assert: |w| is not of the form [=𝗂𝟨𝟦.𝖼𝗈𝗇𝗌𝗍=] <var ignore>i64</var>.
-1. If |w| is of the form [=𝗂𝟥𝟤.𝖼𝗈𝗇𝗌𝗍=] |i32|, return [=the Number value=] for [=signed_32=](|i32|).
-1. If |w| is of the form [=𝖿𝟥𝟤.𝖼𝗈𝗇𝗌𝗍=] |f32|, return [=the Number value=] for |f32|.
-1. If |w| is of the form [=𝖿𝟨𝟦.𝖼𝗈𝗇𝗌𝗍=] |f64|, return [=the Number value=] for |f64|.
-=======
 For <dfn>retrieving an extern value</dfn> from an [=extern address=] |externaddr|, perform the following steps:
->>>>>>> 66223270
 
 1. Let |map| be the [=surrounding agent=]'s associated [=extern value cache=].
 1. Assert: |map|[|externaddr|] [=map/exists=].
 1. Return |map|[|externaddr|].
 
-<<<<<<< HEAD
-Note: Number values which are equal to NaN may have various observable NaN payloads; see [=NumberToRawBytes=] for details.
-=======
->>>>>>> 66223270
 </div>
 
 <div algorithm>
 The algorithm <dfn>ToWebAssemblyValue</dfn>(|v|, |type|) coerces a JavaScript value to a [=WebAssembly value=] by performing the following steps:
 
-<<<<<<< HEAD
-1. Assert: |type| is not [=𝗂𝟨𝟦=].
-1. If |type| is [=𝗂𝟥𝟤=],
-=======
 1. If |type| is [=i64=],
     1. Let |i64| be ? [=ToBigInt64=](|v|).
     1. Return [=i64.const=] |i64|.
 1. If |type| is [=i32=],
->>>>>>> 66223270
     1. Let |i32| be ? [=ToInt32=](|v|).
     1. Return [=i32.const=] |i32|.
 1. If |type| is [=f32=],
@@ -1606,11 +1197,7 @@
 
 The WebAssembly core specification allows an implementation to define limits on the syntactic structure of the module.
 While each embedding of WebAssembly may choose to define its own limits, for predictability the standard WebAssembly JavaScript Interface described in this document defines the following exact limits.
-<<<<<<< HEAD
-An implementation must reject a module that exceeds these limits with a {{CompileError}}.
-=======
 An implementation must reject a module that exceeds one of the following limits with a {{CompileError}}:
->>>>>>> 66223270
 In practice, an implementation may run out of resources for valid modules below these limits.
 
 <ul>
@@ -1622,19 +1209,30 @@
 <li>The maximum number of globals defined in a module is 1000000.</li>
 <li>The maximum number of data segments defined in a module is 100000.</li>
 
-<<<<<<< HEAD
-<li>The maximum number of tables, including declared or imported tables, is 1.</li>
+<li>The maximum number of tables, including declared or imported tables, is 100000.</li>
 <li>The maximum size of a table is 10000000.</li>
 <li>The maximum number of table entries in any table initialization is 10000000.</li>
 <li>The maximum number of memories, including declared or imported memories, is 1.</li>
-<li>The initial or maximum number of pages for any memory, declared or imported, is at most 32767.</li>
-
-<li>The maximum number of parameters to any function is 1000.</li>
-<li>The maximum number of return values for any function is 1.</li>
+
+<li>The maximum number of parameters to any function or block is 1000.</li>
+<li>The maximum number of return values for any function or block is 1000.</li>
 <li>The maximum size of a function body, including locals declarations, is 7654321 bytes.</li>
 <li>The maximum number of locals declared in a function, including implicitly declared as parameters, is 50000.</li>
-
 </ul>
+
+An implementation must throw a {{RuntimeError}} if one of the following limits is exceeded during runtime:
+In practice, an implementation may run out of resources for valid modules below these limits.
+
+<ul>
+<li>The maximum size of a table is 10000000.</li>
+<li>The maximum number of pages of a memory is 65536.</li>
+</ul>
+
+<h2 id="security-considerations">Security and Privacy Considerations</h2>
+
+<p><em>This section is non-normative.</em></p>
+
+This document defines a host environment for WebAssembly. It enables a WebAssembly instance to [=import=] JavaScript objects and functions from an [=read the imports|import object=], but otherwise provides no access to the embedding environment. Thus a WebAssembly instance is bounds to the same constraints as JavaScript.
 
 <h2 id="esm-integration">Integration with ECMAScript modules</h2>
 
@@ -1739,30 +1337,4 @@
 
     Note: exported bindings are left uninitialized, i.e., in TDZ.
 
-Note: See corresponding modifications to HTML in <a href="https://github.com/whatwg/html/pull/4372">PR #4372</a>.
-=======
-<li>The maximum number of tables, including declared or imported tables, is 100000.</li>
-<li>The maximum size of a table is 10000000.</li>
-<li>The maximum number of table entries in any table initialization is 10000000.</li>
-<li>The maximum number of memories, including declared or imported memories, is 1.</li>
-
-<li>The maximum number of parameters to any function or block is 1000.</li>
-<li>The maximum number of return values for any function or block is 1000.</li>
-<li>The maximum size of a function body, including locals declarations, is 7654321 bytes.</li>
-<li>The maximum number of locals declared in a function, including implicitly declared as parameters, is 50000.</li>
-</ul>
-
-An implementation must throw a {{RuntimeError}} if one of the following limits is exceeded during runtime:
-In practice, an implementation may run out of resources for valid modules below these limits.
-
-<ul>
-<li>The maximum size of a table is 10000000.</li>
-<li>The maximum number of pages of a memory is 65536.</li>
-</ul>
-
-<h2 id="security-considerations">Security and Privacy Considerations</h2>
-
-<p><em>This section is non-normative.</em></p>
-
-This document defines a host environment for WebAssembly. It enables a WebAssembly instance to [=import=] JavaScript objects and functions from an [=read the imports|import object=], but otherwise provides no access to the embedding environment. Thus a WebAssembly instance is bounds to the same constraints as JavaScript.
->>>>>>> 66223270
+Note: See corresponding modifications to HTML in <a href="https://github.com/whatwg/html/pull/4372">PR #4372</a>.