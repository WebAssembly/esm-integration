--- conflicted
+++ resolved
@@ -74,7 +74,8 @@
         text: 𝔽; url: #𝔽
         text: ℤ; url: #ℤ
         text: SameValue; url: sec-samevalue
-<<<<<<< HEAD
+        text: Array; url: sec-array-exotic-objects
+        text: BigInt; url: sec-ecmascript-language-types-bigint-type
         text: CreateArrayFromList; url: sec-createarrayfromlist
         text: GetMethod; url: sec-getmethod
         text: ToBigInt64; url: #sec-tobigint64
@@ -92,10 +93,6 @@
         text: %AbstractModuleSource%.prototype; url: sec-properties-of-the-%abstractmodulesource%-prototype-object
     type: abstract-op
         text: HostGetModuleSourceName; url: sec-HostGetModuleSourceName
-=======
-        text: Array; url: sec-array-exotic-objects
-        text: BigInt; url: sec-ecmascript-language-types-bigint-type
->>>>>>> 05949f50
 urlPrefix: https://webassembly.github.io/spec/core/; spec: WebAssembly; type: dfn
     text: embedding interface; url: appending/embedding.html
     text: scope; url: intro/introduction.html#scope
@@ -1374,7 +1371,6 @@
 
 This document defines a host environment for WebAssembly. It enables a WebAssembly instance to [=import=] JavaScript objects and functions from an [=read the imports|import object=], but otherwise provides no access to the embedding environment. Thus a WebAssembly instance is bound to the same constraints as JavaScript.
 
-<<<<<<< HEAD
 <h2 id="esm-integration">Integration with ECMAScript modules</h2>
 
 WebAssembly modules can be used in a module graph with ECMAScript modules and Source Phase Imports.
@@ -1502,7 +1498,7 @@
 Hosts should implement [$HostGetModuleSourceName$] such that whenever a WebAssembly {{Module}} object is provided with a \[[Module]] internal slot, the string "<code data-x="">WebAssembly.Module</code>" is always returned.
 
 Note: See corresponding modifications to HTML in <a href="https://github.com/whatwg/html/pull/10380">PR #10380</a>.
-=======
+
 <h2 id="change-history">Change History</h2>
 
 <p><em>This section is non-normative.</em></p>
@@ -1520,5 +1516,4 @@
 
 <h4 id="changes-reftypes" class="no-toc heading settled">Reference types</h4>
 JavaScript values can be passed to and from WebAssembly (via imported or exported globals, table set or get operations, and function arguments or return values) as [=externref=] values.
-Multiple tables can be exported and imported to and from JavaScript.
->>>>>>> 05949f50
+Multiple tables can be exported and imported to and from JavaScript.