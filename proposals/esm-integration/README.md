--- conflicted
+++ resolved
@@ -112,6 +112,13 @@
 
 Implementers are encouraged to ship both stages at once, but it is deemed OK for implementers to initially ship the first stage and then quickly follow up with the second stage, if this aids "time to ship" in implementations.
 
+### Content Security Policy
+
+Wasm modules imported through the ES Module system should be verified for compilation by CSP against the `script-src` directive, both for static and dynamic imports. This allows Wasm and JS to be equally supported in the ESM
+integration under CSP policies.
+
+While Wasm is currently fully sandboxed, having equal access to imports to JS provides it equal capabilities to execution primitives, so that it should not be considered a weaker capability from an ESM integration perspective.
+
 ## FAQ
 
 ### Does the source phase replace the instance linking?
@@ -128,22 +135,9 @@
 
 In components it is possible to import both other components and core modules through the host linker, and it is possible to obtain them either as instances or uninstantiated modules. This linking model of the component model is therefore fully compatible with the linking model of the ESM integration, where these represent the host instance linking and source phases respectively and components effectively as a third module type. Components are distinguished from core Wasm in their leading bytes. Components may be more likely to support a highly usable host instance linking model ESM integration than core Wasm, while their source phase imports in turn would also be useful in virtualization workflows in JS embeddings.
 
-### Why does this proposal not use import attribtues?
-
-<<<<<<< HEAD
-### Content Security Policy
-
-Wasm modules imported through the ES Module system should be verified for compilation by CSP against the `script-src`
-directive, both for static and dynamic imports. This allows Wasm and JS to be equally supported in the ESM
-integration under CSP policies.
-
-While Wasm is currently fully sandboxed, having equal access to imports to JS provides it equal capabilities to
-execution primitives, so that it should not be considered a weaker capability from an ESM integration perspective.
-
-## FAQ
-=======
+### Why does this proposal not use import attributes?
+
 [Import attributes](https://github.com/tc39/proposal-import-attributes) parameterize module imports in the module system. Currently HTML specifies a `"type"` attribute which is a requirement for CSS or JSON module imports due to their having different security privileges over full execution.
->>>>>>> e415499e
 
 When importing WebAssembly from JavaScript, no `"type"` should be required since they share the same security privilege level in the ESM integration and in order to ensure transparent interoperability of the formats.
 
